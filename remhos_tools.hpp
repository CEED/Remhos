// Copyright (c) 2017, Lawrence Livermore National Security, LLC. Produced at
// the Lawrence Livermore National Laboratory. LLNL-CODE-734707. All Rights
// reserved. See files LICENSE and NOTICE for details.
//
// This file is part of CEED, a collection of benchmarks, miniapps, software
// libraries and APIs for efficient high-order finite element and spectral
// element discretizations for exascale applications. For more information and
// source code availability see http://github.com/ceed.
//
// The CEED research is supported by the Exascale Computing Project 17-SC-20-SC,
// a collaborative effort of two U.S. Department of Energy organizations (Office
// of Science and the National Nuclear Security Administration) responsible for
// the planning and preparation of a capable exascale ecosystem, including
// software, applications, hardware, advanced system engineering and early
// testbed platforms, in support of the nation's exascale computing imperative.

#ifndef MFEM_REMHOS_TOOLS
#define MFEM_REMHOS_TOOLS

#include "mfem.hpp"
#include "general/forall.hpp"

namespace mfem
{

int GetMeshDepth(ParMesh &pmesh);

void GetPerElementMinMax(const ParGridFunction &gf,
                         Vector &elem_min, Vector &elem_max,
                         int int_order = -1);

int GetLocalFaceDofIndex(int dim, int loc_face_id, int face_orient,
                         int face_dof_id, int face_dof1D_cnt);

void ExtractBdrDofs(int p, Geometry::Type gtype, DenseMatrix &dofs);

void GetMinMax(const ParGridFunction &g, double &min, double &max);

// Utility function to build a map to the offset of the symmetric entry in a
// sparse matrix.
Array<int> SparseMatrix_Build_smap(const SparseMatrix &A);

// Given a matrix K, matrix D (initialized with same sparsity as K) is computed,
// such that (K+D)_ij >= 0 for i != j.
void ComputeDiscreteUpwindingMatrix(const SparseMatrix &K,
                                    Array<int> smap, SparseMatrix& D);

void VisualizeField(socketstream &sock, const char *vishost, int visport,
                    ParGridFunction &gf, const char *title,
                    int x, int y, int w, int h,
                    const char *keys = NULL, bool vec = false);

class DofInfo;

class SmoothnessIndicator
{
private:
   const int type;
   const double param;
   H1_FECollection fec_sub;
   ParFiniteElementSpace pfes_CG_sub;
   ParFiniteElementSpace &pfes_DG;
   SparseMatrix Mmat, LaplaceOp, *MassMixed;
   BilinearFormIntegrator *MassInt;
   Vector lumpedMH1;
   DenseMatrix ShapeEval;

   void ComputeVariationalMatrix(DofInfo &dof_info);
   void ApproximateLaplacian(const Vector &x, ParGridFunction &y);
   void ComputeFromSparsity(const SparseMatrix &K, const ParGridFunction &x,
                            Vector &x_min, Vector &x_max);

public:
   SmoothnessIndicator(int type_id,
                       ParMesh &subcell_mesh,
                       ParFiniteElementSpace &pfes_DG_,
                       ParGridFunction &u,
                       DofInfo &dof_info);
   ~SmoothnessIndicator();

   void ComputeSmoothnessIndicator(const Vector &u, ParGridFunction &si_vals_u);
   void UpdateBounds(int dof_id, double u_HO,
                     const ParGridFunction &si_vals,
                     double &u_min, double &u_max);

   Vector DG2CG;
};

struct LowOrderMethod
{
   bool subcell_scheme;
   FiniteElementSpace *SubFes0, *SubFes1;
   Array <int> smap;
   SparseMatrix D;
   ParBilinearForm* pk;
   VectorCoefficient* coef;
   VectorCoefficient* subcellCoeff;
   const IntegrationRule* irF;
   BilinearFormIntegrator* VolumeTerms;
};

// Class storing information on dofs needed for the low order methods and FCT.
class DofInfo
{
private:
   // 0 is overlap, see ComputeOverlapBounds().
   // 1 is sparcity, see ComputeMatrixSparcityBounds().
   int bounds_type;
   ParMesh *pmesh;
   ParFiniteElementSpace &pfes;

   // The min and max bounds are represented as CG functions of the same order
   // as the solution, thus having 1:1 dof correspondence inside each element.
   H1_FECollection *fec_bounds;
   ParFiniteElementSpace *pfes_bounds;
   ParGridFunction x_min, x_max;

   // For each DOF on an element boundary, the global index of the DOF on the
   // opposite site is computed and stored in a list. This is needed for lumping
   // the flux contributions, as in the paper. Right now it works on 1D meshes,
   // quad meshes in 2D and 3D meshes of ordered cubes.
   // NOTE: The mesh is assumed to consist of segments, quads or hexes.
   // NOTE: This approach will not work for meshes with hanging nodes.
   void FillNeighborDofs();

   // A list is filled to later access the correct element-global indices given
   // the subcell number and subcell index.
   // NOTE: The mesh is assumed to consist of segments, quads or hexes.
   void FillSubcell2CellDof();

   // Computes the admissible interval of values for each DG dof from the values
   // of all elements that feature the dof at its physical location.
   // A given DOF gets bounds from the elements it touches (in Gauss-Lobatto
   // sense, i.e., a face dof touches two elements, vertex dofs can touch many).
   void ComputeOverlapBounds(const Vector &el_min, const Vector &el_max,
                             Vector &dof_min, Vector &dof_max,
                             Array<bool> *active_el = NULL);

   // A given DOF gets bounds from its own element and its face-neighbors.
   void ComputeMatrixSparsityBounds(const Vector &el_min, const Vector &el_max,
                                    Vector &dof_min, Vector &dof_max,
                                    Array<bool> *active_el = NULL);

public:
   Vector xi_min, xi_max; // min/max values for each dof
   Vector xe_min, xe_max; // min/max values for each element

   DenseMatrix BdrDofs, Sub2Ind;
   DenseTensor NbrDof;

   int numBdrs, numFaceDofs, numSubcells, numDofsSubcell;

   DofInfo(ParFiniteElementSpace &pfes_sltn, int btype = 0);

   // Computes the admissible interval of values for each DG dof from the values
   // of all elements that feature the dof at its physical location.
   void ComputeBounds(const Vector &el_min, const Vector &el_max,
                      Vector &dof_min, Vector &dof_max,
                      Array<bool> *active_el = NULL)
   {
      if (bounds_type == 0)
      {
         ComputeOverlapBounds(el_min, el_max, dof_min, dof_max, active_el);
      }
      else if (bounds_type == 1)
      {
         ComputeMatrixSparsityBounds(el_min, el_max,
                                     dof_min, dof_max, active_el);
      }
      else { MFEM_ABORT("Wrong option for bounds computation."); }
   }

   // Computes the min and max values of u over each element.
   void ComputeElementsMinMax(const Vector &u,
                              Vector &u_min, Vector &u_max,
                              Array<bool> *active_el,
                              Array<bool> *active_dof) const;

   void Update();
};

class Assembly
{
private:
   const int exec_mode;
   LowOrderMethod &lom;
   const GridFunction &inflow_gf;
   mutable ParGridFunction x_gf;
   BilinearFormIntegrator *VolumeTerms;
   FiniteElementSpace *fes, *SubFes0, *SubFes1;
   Mesh *subcell_mesh;

public:
   Assembly(DofInfo &_dofs, LowOrderMethod &inlom, const GridFunction &inflow,
            ParFiniteElementSpace &pfes, ParMesh *submesh, int mode);

   // Auxiliary member variables that need to be accessed during time-stepping.
   DofInfo &dofs;

   LowOrderMethod &lom;
   // Data structures storing Galerkin contributions. These are updated for
   // remap but remain constant for transport.
   // bdrInt - eq (32).
   // SubcellWeights - above eq (49).
   DenseTensor bdrInt, SubcellWeights;

   void ComputeFluxTerms(const int e_id, const int BdrID,
                         FaceElementTransformations *Trans,
                         LowOrderMethod &lom);

   void ComputeSubcellWeights(const int k, const int m);

   void LinearFluxLumping(const int k, const int nd,
                          const int BdrID, const Vector &x,
                          Vector &y, const Vector &x_nd,
                          const Vector &alpha) const;
   void NonlinFluxLumping(const int k, const int nd,
                          const int BdrID, const Vector &x,
                          Vector &y, const Vector &x_nd,
                          const Vector &alpha) const;
<<<<<<< HEAD
   void Update();
=======

   const FiniteElementSpace * GetFes() {return fes;}

   int GetExecMode() const { return exec_mode;}

   Mesh *GetSubCellMesh() { return subcell_mesh;}
>>>>>>> a6eaf1b9
};

// Class for local assembly of M_L M_C^-1 K, where M_L and M_C are the lumped
// and consistent mass matrices and K is the convection matrix. The spaces are
// assumed to be L2 conforming.
class PrecondConvectionIntegrator: public BilinearFormIntegrator
{
private:
#ifndef MFEM_THREAD_SAFE
   DenseMatrix dshape, adjJ, Q_ir;
   Vector shape, vec2, BdFidxT;
#endif
   VectorCoefficient &Q;
   double alpha;

public:
   PrecondConvectionIntegrator(VectorCoefficient &q, double a = 1.0)
      : Q(q) { alpha = a; }
   virtual void AssembleElementMatrix(const FiniteElement &,
                                      ElementTransformation &,
                                      DenseMatrix &);
};

// alpha (q . grad u, v)
class MixedConvectionIntegrator : public BilinearFormIntegrator
{
private:
#ifndef MFEM_THREAD_SAFE
   DenseMatrix dshape, adjJ, Q_ir;
   Vector shape, vec2, BdFidxT;
#endif
   VectorCoefficient &Q;
   double alpha;

public:
   MixedConvectionIntegrator(VectorCoefficient &q, double a = 1.0)
      : Q(q) { alpha = a; }
   virtual void AssembleElementMatrix2(const FiniteElement &tr_el,
                                       const FiniteElement &te_el,
                                       ElementTransformation &Trans,
                                       DenseMatrix &elmat);
};

} // namespace mfem

#endif // MFEM_REMHOS_TOOLS<|MERGE_RESOLUTION|>--- conflicted
+++ resolved
@@ -183,7 +183,6 @@
 {
 private:
    const int exec_mode;
-   LowOrderMethod &lom;
    const GridFunction &inflow_gf;
    mutable ParGridFunction x_gf;
    BilinearFormIntegrator *VolumeTerms;
@@ -198,6 +197,7 @@
    DofInfo &dofs;
 
    LowOrderMethod &lom;
+
    // Data structures storing Galerkin contributions. These are updated for
    // remap but remain constant for transport.
    // bdrInt - eq (32).
@@ -218,16 +218,14 @@
                           const int BdrID, const Vector &x,
                           Vector &y, const Vector &x_nd,
                           const Vector &alpha) const;
-<<<<<<< HEAD
+
    void Update();
-=======
 
    const FiniteElementSpace * GetFes() {return fes;}
 
    int GetExecMode() const { return exec_mode;}
 
    Mesh *GetSubCellMesh() { return subcell_mesh;}
->>>>>>> a6eaf1b9
 };
 
 // Class for local assembly of M_L M_C^-1 K, where M_L and M_C are the lumped
