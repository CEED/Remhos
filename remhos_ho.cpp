// Copyright (c) 2017, Lawrence Livermore National Security, LLC. Produced at
// the Lawrence Livermore National Laboratory. LLNL-CODE-734707. All Rights
// reserved. See files LICENSE and NOTICE for details.
//
// This file is part of CEED, a collection of benchmarks, miniapps, software
// libraries and APIs for efficient high-order finite element and spectral
// element discretizations for exascale applications. For more information and
// source code availability see http://github.com/ceed.
//
// The CEED research is supported by the Exascale Computing Project 17-SC-20-SC,
// a collaborative effort of two U.S. Department of Energy organizations (Office
// of Science and the National Nuclear Security Administration) responsible for
// the planning and preparation of a capable exascale ecosystem, including
// software, applications, hardware, advanced system engineering and early
// testbed platforms, in support of the nation's exascale computing imperative.

#define MFEM_DEBUG_COLOR 205
#include "debug.hpp"

#include "remhos_ho.hpp"
#include "remhos_tools.hpp"

using namespace std;

namespace mfem
{

CGHOSolver::CGHOSolver(ParFiniteElementSpace &space,
                       ParBilinearForm &Mbf, ParBilinearForm &Kbf)
   : HOSolver(space), M(Mbf), K(Kbf)
{ }

void CGHOSolver::CalcHOSolution(const Vector &u, Vector &du) const
{
   Vector rhs(u.Size());
   du = 0.0;

   // Invert by preconditioned CG.
   CGSolver M_solver(pfes.GetComm());
   HypreParMatrix *M_mat = NULL, *K_mat = NULL;
   Solver *M_prec;
   Array<int> ess_tdof_list;
   if (M.GetAssemblyLevel() == AssemblyLevel::PARTIAL)
   {
      K.Mult(u, rhs);

      M_solver.SetOperator(M);
      M_prec = new OperatorJacobiSmoother(M, ess_tdof_list);
   }
   else
   {
      K.SpMat().HostReadWriteI();
      K.SpMat().HostReadWriteJ();
      K.SpMat().HostReadData();
      K_mat = K.ParallelAssemble(&K.SpMat());
      K_mat->Mult(u, rhs);

      M_mat = M.ParallelAssemble();
      M_solver.SetOperator(*M_mat);
      M_prec = new HypreSmoother(*M_mat, HypreSmoother::Jacobi);
   }
   M_solver.SetPreconditioner(*M_prec);
   M_solver.SetRelTol(1e-12);
   M_solver.SetAbsTol(0.0);
   M_solver.SetMaxIter(500);
   M_solver.SetPrintLevel(0);

   M_solver.Mult(rhs, du);

   delete M_prec;
   delete M_mat;
   delete K_mat;
}

LocalInverseHOSolver::LocalInverseHOSolver(ParFiniteElementSpace &space,
                                           ParBilinearForm &Mbf,
                                           ParBilinearForm &Kbf)
   : HOSolver(space), M(Mbf), K(Kbf) { dbg(); }

void LocalInverseHOSolver::CalcHOSolution(const Vector &u, Vector &du) const
{
<<<<<<< HEAD
   dbg("u:%d",u.Size());
   Vector rhs(u.Size());

   HypreParMatrix *K_mat = NULL;
   if (M.GetAssemblyLevel() == AssemblyLevel::PARTIAL)
   {
      MFEM_ABORT("PA for DG is not yet implemented.");
      K.Mult(u, rhs);
   }
   else
   {
      dbg("K.ParallelAssemble");
      K_mat = K.ParallelAssemble();
      dbg("K_mat->Mult:%dx%d", K_mat->NumRows(), K_mat->NumCols());
      K_mat->Mult(u, rhs);
   }
=======
   MFEM_VERIFY(M.GetAssemblyLevel() != AssemblyLevel::PARTIAL,
               "PA for DG is not supported for Local Inverse.");

   Vector rhs(u.Size());

   K.SpMat().HostReadWriteI();
   K.SpMat().HostReadWriteJ();
   K.SpMat().HostReadWriteData();
   HypreParMatrix *K_mat = K.ParallelAssemble(&K.SpMat());
   K_mat->Mult(u, rhs);
>>>>>>> a6eaf1b9

   const int ne = pfes.GetMesh()->GetNE();
   const int nd = pfes.GetFE(0)->GetDof();
   dbg("ne:%d, nd:%d",ne,nd);
   DenseMatrix M_loc(nd);
   DenseMatrixInverse M_loc_inv(&M_loc);
   Vector rhs_loc(nd), du_loc(nd);
   Array<int> dofs;
   for (int i = 0; i < ne; i++)
   {
      pfes.GetElementDofs(i, dofs);
      rhs.GetSubVector(dofs, rhs_loc);
      M.SpMat().GetSubMatrix(dofs, dofs, M_loc);
      M_loc_inv.Factor();
      M_loc_inv.Mult(rhs_loc, du_loc);
      du.SetSubVector(dofs, du_loc);
   }

   delete K_mat;
}

void LocalInverseHOSolver::Update()
{
   dbg();
   /*pfes.Update();

   M.Update();
   M.Assemble();
   M.Finalize();

   K.Update();
   K.Assemble(0);
   K.Finalize(0);*/
}

NeumannHOSolver::NeumannHOSolver(ParFiniteElementSpace &space,
                                 ParBilinearForm &Mbf, ParBilinearForm &Kbf,
                                 Vector &Mlump, Assembly &a)
   : HOSolver(space), M(Mbf), K(Kbf), M_lumped(Mlump), assembly(a) { }

void NeumannHOSolver::CalcHOSolution(const Vector &u, Vector &du) const
{
   MFEM_VERIFY(K.GetAssemblyLevel() != AssemblyLevel::PARTIAL,
               "PA for DG is not supported for Neummann Solver.");
   const int n = u.Size(), ne = pfes.GetNE(), ndof = pfes.GetFE(0)->GetDof();
   Vector rhs(n), res(n);
   Vector alpha(ndof); alpha = 1.0;

   // K multiplies a ldofs Vector, as we're always doing DG.
   K.Mult(u, rhs);

   // Face contributions.
   ParGridFunction u_gf(&pfes);
   u_gf = u;
   u_gf.ExchangeFaceNbrData();
   Vector &u_nd = u_gf.FaceNbrData();
   u.HostRead();
   rhs.HostReadWrite();
   u_nd.HostRead();
   for (int k = 0; k < ne; k++)
   {
      for (int i = 0; i < assembly.dofs.numBdrs; i++)
      {
         assembly.LinearFluxLumping(k, ndof, i, u, rhs, u_nd, alpha);
      }
   }

   // Neumann iteration.
   du = 0.0;
   const double abs_tol = 1.e-4;
   const int max_iter = 20;
   du.ReadWrite();
   M_lumped.HostRead();
   for (int iter = 1; iter <= max_iter; iter++)
   {
      M.Mult(du, res);
      res -= rhs;

      double resid_loc = res.Norml2(); resid_loc *= resid_loc;
      double resid;
      MPI_Allreduce(&resid_loc, &resid, 1, MPI_DOUBLE, MPI_SUM, MPI_COMM_WORLD);
      resid = std::sqrt(resid);
      if (resid <= abs_tol) { return; }

      res.HostReadWrite();
      du.HostReadWrite();
      for (int i = 0; i < n; i++)
      {
         du(i) -= res(i) / M_lumped(i);
      }
   }
}

} // namespace mfem<|MERGE_RESOLUTION|>--- conflicted
+++ resolved
@@ -79,11 +79,9 @@
 
 void LocalInverseHOSolver::CalcHOSolution(const Vector &u, Vector &du) const
 {
-<<<<<<< HEAD
-   dbg("u:%d",u.Size());
    Vector rhs(u.Size());
 
-   HypreParMatrix *K_mat = NULL;
+   HypreParMatrix *K_mat = nullptr;
    if (M.GetAssemblyLevel() == AssemblyLevel::PARTIAL)
    {
       MFEM_ABORT("PA for DG is not yet implemented.");
@@ -91,23 +89,25 @@
    }
    else
    {
-      dbg("K.ParallelAssemble");
-      K_mat = K.ParallelAssemble();
+      K.SpMat().HostReadWriteI();
+      K.SpMat().HostReadWriteJ();
+      K.SpMat().HostReadWriteData();
+      K_mat = K.ParallelAssemble(&K.SpMat());
       dbg("K_mat->Mult:%dx%d", K_mat->NumRows(), K_mat->NumCols());
       K_mat->Mult(u, rhs);
    }
-=======
-   MFEM_VERIFY(M.GetAssemblyLevel() != AssemblyLevel::PARTIAL,
-               "PA for DG is not supported for Local Inverse.");
-
-   Vector rhs(u.Size());
-
-   K.SpMat().HostReadWriteI();
-   K.SpMat().HostReadWriteJ();
-   K.SpMat().HostReadWriteData();
-   HypreParMatrix *K_mat = K.ParallelAssemble(&K.SpMat());
-   K_mat->Mult(u, rhs);
->>>>>>> a6eaf1b9
+   /*
+      MFEM_VERIFY(M.GetAssemblyLevel() != AssemblyLevel::PARTIAL,
+                  "PA for DG is not supported for Local Inverse.");
+
+      Vector rhs(u.Size());
+
+      K.SpMat().HostReadWriteI();
+      K.SpMat().HostReadWriteJ();
+      K.SpMat().HostReadWriteData();
+      HypreParMatrix *K_mat = K.ParallelAssemble(&K.SpMat());
+      K_mat->Mult(u, rhs);
+   */
 
    const int ne = pfes.GetMesh()->GetNE();
    const int nd = pfes.GetFE(0)->GetDof();
