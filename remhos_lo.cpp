--- conflicted
+++ resolved
@@ -283,10 +283,6 @@
    ParGridFunction u_HO_new(&pfes);
    if (du_HO)
    {
-<<<<<<< HEAD
-      // Remap mode - get the positions of the mesh at time [t + dt].
-      //x_new.Add(dt, *mesh_v);
-=======
       add(1.0, u, dt, *du_HO, u_HO_new);
       du_HO = nullptr;
    }
@@ -295,7 +291,6 @@
       Vector du_HO(u.Size());
       ho_solver.CalcHOSolution(u, du_HO);
       add(1.0, u, dt, du_HO, u_HO_new);
->>>>>>> 9f46138b
    }
 
    // Mesh positions.
@@ -353,7 +348,7 @@
    return &el_trace->GetDofToQuad(*asmbly.lom.irF, DofToQuad::TENSOR);
 }
 
-//====
+//
 //Residual Distribution
 //
 PAResidualDistribution::PAResidualDistribution(ParFiniteElementSpace &space,
@@ -676,7 +671,7 @@
 
       MFEM_FORALL(f, nf,
       {
-         constexpr int max_Q1D = DofQuadLimits::MAX_Q1D;
+         constexpr int max_Q1D = MAX_Q1D;
 
          double Bu0[max_Q1D];
          double Bu1[max_Q1D];
@@ -744,7 +739,7 @@
 
       MFEM_FORALL(f, nf,
       {
-         constexpr int max_Q1D = DofQuadLimits::MAX_Q1D;
+         constexpr int max_Q1D = MAX_Q1D;
 
          double Bu0[max_Q1D];
          for (int q=0; q<Q1D; ++q)
@@ -817,8 +812,8 @@
 
       mfem::forall(nf, [=] MFEM_HOST_DEVICE (int f)
       {
-         constexpr int max_Q1D = DofQuadLimits::MAX_Q1D;
-         constexpr int max_D1D = DofQuadLimits::MAX_D1D;
+         constexpr int max_Q1D = MAX_Q1D;
+         constexpr int max_D1D = MAX_D1D;
 
          double BX0[max_Q1D][max_D1D];
          double BX1[max_Q1D][max_D1D];
@@ -918,8 +913,8 @@
 
       MFEM_FORALL(f, nf,
       {
-         constexpr int max_Q1D = DofQuadLimits::MAX_Q1D;
-         constexpr int max_D1D = DofQuadLimits::MAX_D1D;
+         constexpr int max_Q1D = MAX_Q1D;
+         constexpr int max_D1D = MAX_D1D;
 
          double BX0[max_Q1D][max_D1D];
          for (int k2=0; k2<Q1D; ++k2)
@@ -1057,7 +1052,7 @@
    });
 }
 
-//====
+//
 //PA Residual Distribution Subcell
 //
 PAResidualDistributionSubcell::PAResidualDistributionSubcell
@@ -1403,8 +1398,8 @@
       {
 
          constexpr int iDIM = 2;
-         constexpr int max_Q1D = DofQuadLimits::MAX_Q1D;
-         constexpr int max_D1D = DofQuadLimits::MAX_D1D;
+         constexpr int max_Q1D = MAX_Q1D;
+         constexpr int max_D1D = MAX_D1D;
          double U[iDIM][max_D1D][max_Q1D];
 
          for (int j1 = 0; j1 < quad1D; ++j1)
@@ -1496,8 +1491,8 @@
       MFEM_FORALL(e, NE,
       {
 
-         constexpr int max_Q1D = DofQuadLimits::MAX_Q1D;
-         constexpr int max_D1D = DofQuadLimits::MAX_D1D;
+         constexpr int max_Q1D = MAX_Q1D;
+         constexpr int max_D1D = MAX_D1D;
 
          //qpt x dof x dof
          double BX[max_D1D][max_D1D][max_Q1D];
