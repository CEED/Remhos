              ____                 __
             / __ \___  ____ ___  / /_  ____  _____
            / /_/ / _ \/ __ `__ \/ __ \/ __ \/ ___/
           / _, _/  __/ / / / / / / / / /_/ (__  )
          /_/ |_|\___/_/ /_/ /_/_/ /_/\____/____/

                  High-order Remap Miniapp


## Purpose

**Remhos** (REMap High-Order Solver) is a miniapp that solves the pure
advection equations that are used to perform discontinuous field interpolation
(remap) as part of the Eulerian phase in Arbitrary-Lagrangian Eulerian (ALE)
simulations.

Remhos is based on the discretization method described in the following article:

...

The Remhos miniapp is part of the [CEED software suite](http://ceed.exascaleproject.org/software),
a collection of software benchmarks, miniapps, libraries and APIs for
efficient exascale discretizations based on high-order finite element
and spectral element methods. See http://github.com/ceed for more
information and source code availability.

The CEED research is supported by the [Exascale Computing Project](https://exascaleproject.org/exascale-computing-project)
(17-SC-20-SC), a collaborative effort of two U.S. Department of Energy
organizations (Office of Science and the National Nuclear Security
Administration) responsible for the planning and preparation of a
[capable exascale ecosystem](https://exascaleproject.org/what-is-exascale),
including software, applications, hardware, advanced system engineering and early
testbed platforms, in support of the nation’s exascale computing imperative.

## Characteristics

The problem that Remhos is solving is formulated as a big (block) system of
ordinary differential equations (ODEs) for the ...

## Code Structure

- The file `remhos.cpp` contains the main driver with the time integration loop
  starting around line ...

## Building

Remhos has the following external dependencies:

- MFEM - serial build of the matrix-free-FCT branch
  <br> https://github.com/mfem/mfem.

## Running

#### Test problem 1
...

#### Test problem 2
...

## Verification of Results

To make sure the results are correct, we verify the final mass (`mass`) and
maximum value (`max`) for the runs listed below:

<<<<<<< HEAD
1.  `./remhos -m ./data/periodic-hexagon.mesh -p 0 -rs 2 -dt 0.01 -tf 10 -mt 2`
2.  `./remhos -m ./data/periodic-hexagon.mesh -p 0 -rs 2 -dt 0.01 -tf 10 -mt 4`
3.  `./remhos -m ./data/disc-nurbs.mesh -p 1 -rs 3 -dt 0.005 -tf 3 -mt 2`
4.  `./remhos -m ./data/disc-nurbs.mesh -p 1 -rs 3 -dt 0.005 -tf 3 -mt 4`
5.  `./remhos -m ./data/periodic-square.mesh -p 5 -rs 4 -dt 0.002 -o 2 -tf 0.8 -mt 2`
6.  `./remhos -m ./data/periodic-square.mesh -p 5 -rs 4 -dt 0.002 -o 2 -tf 0.8 -mt 4`
7.  `./remhos -m ./data/periodic-cube.mesh -p 0 -rs 1 -o 2 -dt 0.02 -tf 8 -mt 4`
8.  `./remhos -m ../mfem/data/ball-nurbs.mesh -p 1 -rs 1 -dt 0.01 -tf 3 -mt 4`
9.  `./remhos -m ./data/periodic-square.mesh -p 14 -rs 3 -dt 0.005 -tf 0.5 -mt 4`
10. `./remhos -m ./data/periodic-cube.mesh -p 10 -rs 1 -o 2 -dt 0.02 -tf 0.5 -mt 4`
=======
1.  `./remhos -m ./data/periodic-hexagon.mesh -p 0 -r 2 -dt 0.005 -tf 10 -mt 2`
2.  `./remhos -m ./data/periodic-hexagon.mesh -p 0 -r 2 -dt 0.005 -tf 10 -mt 4`
3.  `./remhos -m ./data/disc-nurbs.mesh -p 1 -r 3 -dt 0.005 -tf 3 -mt 2`
4.  `./remhos -m ./data/disc-nurbs.mesh -p 1 -r 3 -dt 0.005 -tf 3 -mt 4`
5.  `./remhos -m ./data/periodic-square.mesh -p 5 -r 3 -dt 0.005 -tf 0.8 -mt 2`
6.  `./remhos -m ./data/periodic-square.mesh -p 5 -r 3 -dt 0.002 -tf 0.8 -mt 4`
7.  `./remhos -m ./data/periodic-cube.mesh -p 0 -r 1 -o 2 -dt 0.014 -tf 8 -mt 4`
8.  `./remhos -m ../mfem/data/ball-nurbs.mesh -p 1 -r 1 -dt 0.02 -tf 3 -mt 4`
9.  `./remhos -m ./data/periodic-square.mesh -p 14 -r 3 -dt 0.005 -tf 0.5 -mt 4`
10. `./remhos -m ./data/periodic-cube.mesh -p 10 -r 1 -o 2 -dt 0.02 -tf 0.5 -mt 4`
>>>>>>> cb922311

| `run` | `mass` | `max` |
| ----- | ------ | ----- |
|  1. | 0.3888354875 | 0.9333315791 |
|  2. | 0.3888354875 | 0.9449786245 |
|  3. | 3.5982222    | 0.9995717563 |
|  4. | 3.5982222    | 0.9995717563 |
|  5. | 0.1623263888 | 0.7676354393 |
|  6. | 0.1623263888 | 0.7469836332 |
|  7. | 0.9607429525 | 0.767823337  |
|  8. | 0.8087330861 | 0.9999889315 |
|  9. | 0.3725812939 | 0.9999996397 |
| 10. | 0.9607434514 | 0.9999600963 |

An implementation is considered valid if the computed values are all within
round-off distance from the above reference values.

## Performance Timing and FOM
...

## Versions
...


## Contact

You can reach the Remhos team by emailing remhos@llnl.gov or by leaving a
comment in the [issue tracker](https://github.com/CEED/Remhos/issues).

## Copyright

The following copyright applies to each file in the CEED software suite,
unless otherwise stated in the file:

> Copyright (c) 2017, Lawrence Livermore National Security, LLC. Produced at the
> Lawrence Livermore National Laboratory. LLNL-CODE-734707. All Rights reserved.

See files LICENSE and NOTICE for details.<|MERGE_RESOLUTION|>--- conflicted
+++ resolved
@@ -62,29 +62,16 @@
 To make sure the results are correct, we verify the final mass (`mass`) and
 maximum value (`max`) for the runs listed below:
 
-<<<<<<< HEAD
-1.  `./remhos -m ./data/periodic-hexagon.mesh -p 0 -rs 2 -dt 0.01 -tf 10 -mt 2`
-2.  `./remhos -m ./data/periodic-hexagon.mesh -p 0 -rs 2 -dt 0.01 -tf 10 -mt 4`
+1.  `./remhos -m ./data/periodic-hexagon.mesh -p 0 -rs 2 -dt 0.005 -tf 10 -mt 2`
+2.  `./remhos -m ./data/periodic-hexagon.mesh -p 0 -rs 2 -dt 0.005 -tf 10 -mt 4`
 3.  `./remhos -m ./data/disc-nurbs.mesh -p 1 -rs 3 -dt 0.005 -tf 3 -mt 2`
 4.  `./remhos -m ./data/disc-nurbs.mesh -p 1 -rs 3 -dt 0.005 -tf 3 -mt 4`
-5.  `./remhos -m ./data/periodic-square.mesh -p 5 -rs 4 -dt 0.002 -o 2 -tf 0.8 -mt 2`
-6.  `./remhos -m ./data/periodic-square.mesh -p 5 -rs 4 -dt 0.002 -o 2 -tf 0.8 -mt 4`
-7.  `./remhos -m ./data/periodic-cube.mesh -p 0 -rs 1 -o 2 -dt 0.02 -tf 8 -mt 4`
+5.  `./remhos -m ./data/periodic-square.mesh -p 5 -rs 3 -dt 0.005 -tf 0.8 -mt 2`
+6.  `./remhos -m ./data/periodic-square.mesh -p 5 -rs 3 -dt 0.002 -tf 0.8 -mt 4`
+7.  `./remhos -m ./data/periodic-cube.mesh -p 0 -rs 1 -o 2 -dt 0.014 -tf 8 -mt 4`
 8.  `./remhos -m ../mfem/data/ball-nurbs.mesh -p 1 -rs 1 -dt 0.01 -tf 3 -mt 4`
 9.  `./remhos -m ./data/periodic-square.mesh -p 14 -rs 3 -dt 0.005 -tf 0.5 -mt 4`
 10. `./remhos -m ./data/periodic-cube.mesh -p 10 -rs 1 -o 2 -dt 0.02 -tf 0.5 -mt 4`
-=======
-1.  `./remhos -m ./data/periodic-hexagon.mesh -p 0 -r 2 -dt 0.005 -tf 10 -mt 2`
-2.  `./remhos -m ./data/periodic-hexagon.mesh -p 0 -r 2 -dt 0.005 -tf 10 -mt 4`
-3.  `./remhos -m ./data/disc-nurbs.mesh -p 1 -r 3 -dt 0.005 -tf 3 -mt 2`
-4.  `./remhos -m ./data/disc-nurbs.mesh -p 1 -r 3 -dt 0.005 -tf 3 -mt 4`
-5.  `./remhos -m ./data/periodic-square.mesh -p 5 -r 3 -dt 0.005 -tf 0.8 -mt 2`
-6.  `./remhos -m ./data/periodic-square.mesh -p 5 -r 3 -dt 0.002 -tf 0.8 -mt 4`
-7.  `./remhos -m ./data/periodic-cube.mesh -p 0 -r 1 -o 2 -dt 0.014 -tf 8 -mt 4`
-8.  `./remhos -m ../mfem/data/ball-nurbs.mesh -p 1 -r 1 -dt 0.02 -tf 3 -mt 4`
-9.  `./remhos -m ./data/periodic-square.mesh -p 14 -r 3 -dt 0.005 -tf 0.5 -mt 4`
-10. `./remhos -m ./data/periodic-cube.mesh -p 10 -r 1 -o 2 -dt 0.02 -tf 0.5 -mt 4`
->>>>>>> cb922311
 
 | `run` | `mass` | `max` |
 | ----- | ------ | ----- |
