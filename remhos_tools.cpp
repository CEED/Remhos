--- conflicted
+++ resolved
@@ -375,9 +375,9 @@
    gcomm.Bcast(maxvals);
 }
 
-<<<<<<< HEAD
-DofInfo::DofInfo(ParFiniteElementSpace &pfes_sltn)
-   : pmesh(pfes_sltn.GetParMesh()), pfes(pfes_sltn),
+DofInfo::DofInfo(ParFiniteElementSpace &pfes_sltn, int btype)
+   : bounds_type(btype),
+     pmesh(pfes_sltn.GetParMesh()), pfes(pfes_sltn),
      fec_bounds(nullptr),
      pfes_bounds(nullptr),
      x_min(), x_max()
@@ -387,14 +387,6 @@
 }
 
 void DofInfo::Update()
-=======
-DofInfo::DofInfo(ParFiniteElementSpace &pfes_sltn, int btype)
-   : bounds_type(btype),
-     pmesh(pfes_sltn.GetParMesh()), pfes(pfes_sltn),
-     fec_bounds(pfes.GetOrder(0), pmesh->Dimension(), BasisType::GaussLobatto),
-     pfes_bounds(pmesh, &fec_bounds),
-     x_min(&pfes_bounds), x_max(&pfes_bounds)
->>>>>>> a6eaf1b9
 {
    dbg();
    delete fec_bounds;
@@ -422,7 +414,6 @@
 
    FillNeighborDofs();    // Fill NbrDof.
    FillSubcell2CellDof(); // Fill Sub2Ind.
-   dbg("done");
 }
 
 void DofInfo::ComputeMatrixSparsityBounds(const Vector &el_min,
@@ -502,13 +493,13 @@
          x_max(dofsCG[j]) = std::max(x_max(dofsCG[j]), el_max(i));
       }
    }
-<<<<<<< HEAD
+   /*
    Array<double> minvals(x_min.GetData(), x_min.Size()),
          maxvals(x_max.GetData(), x_max.Size());
-=======
+   */
    Array<double> minvals(x_min.GetData(), x_min.Size());
    Array<double> maxvals(x_max.GetData(), x_max.Size());
->>>>>>> a6eaf1b9
+
    gcomm.Reduce<double>(minvals, GroupCommunicator::Min);
    gcomm.Bcast(minvals);
    gcomm.Reduce<double>(maxvals, GroupCommunicator::Max);
@@ -521,9 +512,6 @@
    const int ndofs = dof_map.Size();
    for (int i = 0; i < NE; i++)
    {
-<<<<<<< HEAD
-      pfes_bounds->GetElementDofs(i, dofsCG);
-=======
       // Comment about the case when active_el != null, i.e., when this function
       // is used to compute the bounds of s:
       //
@@ -536,9 +524,7 @@
       // inactive to active, to get some valid bounds. More specifically, this
       // function is called on the old state, but the result from it is used
       // to limit the new state, which has different active elements.
-
-      pfes_bounds.GetElementDofs(i, dofsCG);
->>>>>>> a6eaf1b9
+      pfes_bounds->GetElementDofs(i, dofsCG);
       for (int j = 0; j < dofsCG.Size(); j++)
       {
          dof_min(i*ndofs + j) = x_min(dofsCG[dof_map[j]]);
@@ -787,10 +773,10 @@
 Assembly::Assembly(DofInfo &_dofs, LowOrderMethod &_lom,
                    const GridFunction &inflow,
                    ParFiniteElementSpace &pfes, ParMesh *submesh, int mode)
-   : exec_mode(mode), lom(lom), inflow_gf(inflow), x_gf(&pfes),
+   : exec_mode(mode), lom(_lom), inflow_gf(inflow), x_gf(&pfes),
      VolumeTerms(NULL),
      fes(&pfes), SubFes0(NULL), SubFes1(NULL),
-     subcell_mesh(submesh), dofs(_dofs), lom(_lom)
+     subcell_mesh(submesh), dofs(_dofs)
 {
    dbg();
    Update();
