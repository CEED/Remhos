--- conflicted
+++ resolved
@@ -386,16 +386,12 @@
    x_max = - std::numeric_limits<double>::infinity();
    for (int i = 0; i < NE; i++)
    {
-<<<<<<< HEAD
       // Inactive elements don't affect the bounds.
       if (active_el && (*active_el)[i] == false) { continue; }
 
-      pfes_bounds.GetElementDofs(i, dofsCG);
-=======
       x_min.HostReadWrite();
       x_max.HostReadWrite();
-      x_min.FESpace()->GetElementDofs(i, dofsCG);
->>>>>>> c3ca88ea
+      pfes_bounds.GetElementDofs(i, dofsCG);
       for (int j = 0; j < dofsCG.Size(); j++)
       {
          x_min(dofsCG[j]) = std::min(x_min(dofsCG[j]), el_min(i));
