// Copyright (c) 2017, Lawrence Livermore National Security, LLC. Produced at
// the Lawrence Livermore National Laboratory. LLNL-CODE-734707. All Rights
// reserved. See files LICENSE and NOTICE for details.
//
// This file is part of CEED, a collection of benchmarks, miniapps, software
// libraries and APIs for efficient high-order finite element and spectral
// element discretizations for exascale applications. For more information and
// source code availability see http://github.com/ceed.
//
// The CEED research is supported by the Exascale Computing Project 17-SC-20-SC,
// a collaborative effort of two U.S. Department of Energy organizations (Office
// of Science and the National Nuclear Security Administration) responsible for
// the planning and preparation of a capable exascale ecosystem, including
// software, applications, hardware, advanced system engineering and early
// testbed platforms, in support of the nation's exascale computing imperative.

#include "remhos_mono.hpp"
#include "remhos_tools.hpp"

using namespace std;

namespace mfem
{

MonoRDSolver::MonoRDSolver(ParFiniteElementSpace &space,
                           const SparseMatrix &adv_mat,
                           const SparseMatrix &mass_mat, const Vector &Mlump,
                           Assembly &asmbly,
                           SmoothnessIndicator *si,
                           VectorFunctionCoefficient &velocity,
                           bool subcell, bool timedep, bool masslim)
   : MonolithicSolver(space),
     K_mat(adv_mat), M_mat(mass_mat), M_lumped(Mlump),
     assembly(asmbly), smth_indicator(si), scale(pfes.GetNE()),
     subcell_scheme(subcell), time_dep(timedep), mass_lim(masslim)
{
   const int ne = pfes.GetNE(), dim = pfes.GetMesh()->Dimension();
   const int order = pfes.GetOrder(0);
   for (int e = 0; e < ne; e++)
   {
      const FiniteElement* el = pfes.GetFE(e);
      DenseMatrix velEval;
      Vector vval;
      double vmax = 0.;
      ElementTransformation *tr = pfes.GetMesh()->GetElementTransformation(e);
      int qOrdE = tr->OrderW() + 2*el->GetOrder() + 2*max(tr->OrderGrad(el), 0);
      const IntegrationRule *irE = &IntRules.Get(el->GetGeomType(), qOrdE);
      velocity.Eval(velEval, *tr, *irE);

      for (int l = 0; l < irE->GetNPoints(); l++)
      {
         velEval.GetColumnReference(l, vval);
         vmax = max(vmax, vval.Norml2());
      }
      const double el_size = pfes.GetMesh()->GetElementSize(e);
      scale(e) = vmax / (2. * (sqrt(dim) * el_size / order));
   }
}

void MonoRDSolver::CalcSolution(const Vector &u, Vector &du) const
{
   const int ndof = pfes.GetFE(0)->GetDof();
   int dof_id;
   int loc, CtrIt, ctr = 0, max_iter = 100;
   double xSum, sumFluctSubcellP, sumFluctSubcellN, sumWeightsP,
          sumWeightsN, weightP, weightN, rhoP, rhoN, aux, fluct,
          uDotMin, uDotMax, diff, MassP, MassN, alphaGlob, tmp, bndN, bndP,
          gamma = 10., beta = 10., tol = 1.E-8, eps = 1.E-15;
   Vector xMaxSubcell, xMinSubcell, sumWeightsSubcellP, sumWeightsSubcellN,
          fluctSubcellP, fluctSubcellN, nodalWeightsP, nodalWeightsN, d,
          m_it(ndof), uDot(ndof), res(ndof);
   Vector alpha(ndof), alpha1(ndof);
   alpha = 0.0; alpha1 = 1.0;
   Vector z(u.Size());

   const double *Mij = M_mat.GetData();

   if (!mass_lim) { max_iter = -1; }
   const int ne = pfes.GetMesh()->GetNE();

<<<<<<< HEAD
=======
   assembly.dofs.xe_max.HostReadWrite();
   assembly.dofs.xe_min.HostReadWrite();
   u.HostRead();
>>>>>>> c3ca88ea
   for (int k = 0; k < ne; k++)
   {
      assembly.dofs.xe_min(k) = numeric_limits<double>::infinity();
      assembly.dofs.xe_max(k) = -numeric_limits<double>::infinity();

      for (int i = 0; i < ndof; i++)
      {
         dof_id = k*ndof+i;
         assembly.dofs.xe_max(k) = max(assembly.dofs.xe_max(k), u(dof_id));
         assembly.dofs.xe_min(k) = min(assembly.dofs.xe_min(k), u(dof_id));
      }
   }
   assembly.dofs.ComputeElementsMinMax(u, assembly.dofs.xe_min,
                                          assembly.dofs.xe_max, NULL, NULL);
   assembly.dofs.ComputeBounds(assembly.dofs.xe_min, assembly.dofs.xe_max,
                               assembly.dofs.xi_min, assembly.dofs.xi_max);

   // Smoothness indicator.
   ParGridFunction si_val;
   if (smth_indicator)
   {
      smth_indicator->ComputeSmoothnessIndicator(u, si_val);
   }

   // Discretization terms.
   du = 0.;
   K_mat.Mult(u, z);
   d = z;

   ParGridFunction u_gf(&pfes);
   u_gf = u;
   u_gf.ExchangeFaceNbrData();
   Vector &u_nd = u_gf.FaceNbrData();

   // Monotonicity terms
   du.HostReadWrite();
   alpha.HostReadWrite();
   z.HostReadWrite();
   M_lumped.HostRead();
   for (int k = 0; k < ne; k++)
   {
      for (int j = 0; j < ndof; j++)
      {
         dof_id = k*ndof+j;
         alpha(j) = min( 1., beta * min(assembly.dofs.xi_max(dof_id) - u(dof_id),
                                        u(dof_id) - assembly.dofs.xi_min(dof_id))
                         / (max(assembly.dofs.xi_max(dof_id) - u(dof_id),
                                u(dof_id) - assembly.dofs.xi_min(dof_id)) + eps) );

         if (smth_indicator)
         {
            tmp = smth_indicator->DG2CG(dof_id) < 0. ? 1. : si_val(smth_indicator->DG2CG(
                                                                      dof_id));
            bndN = max( 0., tmp * (2.*u(dof_id) - assembly.dofs.xi_max(dof_id)) +
                        (1.-tmp) * assembly.dofs.xi_min(dof_id) );
            bndP = min( 1., tmp * (2.*u(dof_id) - assembly.dofs.xi_min(dof_id)) +
                        (1.-tmp) * assembly.dofs.xi_max(dof_id) );

            if (assembly.dofs.xi_min(dof_id)+assembly.dofs.xi_max(dof_id) > 2.*u(
                   dof_id) + eps)
            {
               alpha(j) = min(1., beta*(u(dof_id) - bndN) /
                              (assembly.dofs.xi_max(dof_id) - u(dof_id) + eps));
            }
            else if (assembly.dofs.xi_min(dof_id)+assembly.dofs.xi_max(dof_id) < 2.*u(
                        dof_id) - eps)
            {
               alpha(j) = min(1., beta*(bndP - u(dof_id)) /
                              (u(dof_id) - assembly.dofs.xi_min(dof_id) + eps));
            }
         }

         // Splitting for volume term.
         du(dof_id) += alpha(j) * z(dof_id);
         z(dof_id) -= alpha(j) * z(dof_id);
      }

      // Face contributions.
      for (int i = 0; i < assembly.dofs.numBdrs; i++)
      {
         assembly.NonlinFluxLumping(k, ndof, i, u, du, u_nd, alpha);
         assembly.NonlinFluxLumping(k, ndof, i, u, d, u_nd, alpha1);
      }

      // Element contributions
      rhoP = rhoN = xSum = 0.;

      for (int j = 0; j < ndof; j++)
      {
         dof_id = k*ndof+j;
         xSum += u(dof_id);
         rhoP += max(0., z(dof_id));
         rhoN += min(0., z(dof_id));
      }

      sumWeightsP = ndof*assembly.dofs.xe_max(k) - xSum + eps;
      sumWeightsN = ndof*assembly.dofs.xe_min(k) - xSum - eps;

      if (subcell_scheme)
      {
         fluctSubcellP.SetSize(assembly.dofs.numSubcells);
         fluctSubcellN.SetSize(assembly.dofs.numSubcells);
         xMaxSubcell.SetSize(assembly.dofs.numSubcells);
         xMinSubcell.SetSize(assembly.dofs.numSubcells);
         sumWeightsSubcellP.SetSize(assembly.dofs.numSubcells);
         sumWeightsSubcellN.SetSize(assembly.dofs.numSubcells);
         nodalWeightsP.SetSize(ndof);
         nodalWeightsN.SetSize(ndof);
         sumFluctSubcellP = sumFluctSubcellN = 0.;
         nodalWeightsP = 0.; nodalWeightsN = 0.;

         // compute min-/max-values and the fluctuation for subcells
         for (int m = 0; m < assembly.dofs.numSubcells; m++)
         {
            xMinSubcell(m) =   numeric_limits<double>::infinity();
            xMaxSubcell(m) = - numeric_limits<double>::infinity();;
            fluct = xSum = 0.;

            if (time_dep)
            {
               assembly.ComputeSubcellWeights(k, m);
            }

            for (int i = 0; i < assembly.dofs.numDofsSubcell; i++)
            {
               dof_id = k*ndof + assembly.dofs.Sub2Ind(m, i);
               fluct += assembly.SubcellWeights(k)(m,i) * u(dof_id);
               xMaxSubcell(m) = max(xMaxSubcell(m), u(dof_id));
               xMinSubcell(m) = min(xMinSubcell(m), u(dof_id));
               xSum += u(dof_id);
            }
            sumWeightsSubcellP(m) = assembly.dofs.numDofsSubcell
                                    * xMaxSubcell(m) - xSum + eps;
            sumWeightsSubcellN(m) = assembly.dofs.numDofsSubcell
                                    * xMinSubcell(m) - xSum - eps;

            fluctSubcellP(m) = max(0., fluct);
            fluctSubcellN(m) = min(0., fluct);
            sumFluctSubcellP += fluctSubcellP(m);
            sumFluctSubcellN += fluctSubcellN(m);
         }

         for (int m = 0; m < assembly.dofs.numSubcells; m++)
         {
            for (int i = 0; i < assembly.dofs.numDofsSubcell; i++)
            {
               loc = assembly.dofs.Sub2Ind(m, i);
               dof_id = k*ndof + loc;
               nodalWeightsP(loc) += fluctSubcellP(m)
                                     * ((xMaxSubcell(m) - u(dof_id))
                                        / sumWeightsSubcellP(m)); // eq. (58)
               nodalWeightsN(loc) += fluctSubcellN(m)
                                     * ((xMinSubcell(m) - u(dof_id))
                                        / sumWeightsSubcellN(m)); // eq. (59)
            }
         }
      }

      for (int i = 0; i < ndof; i++)
      {
         dof_id = k*ndof+i;
         weightP = (assembly.dofs.xe_max(k) - u(dof_id)) / sumWeightsP;
         weightN = (assembly.dofs.xe_min(k) - u(dof_id)) / sumWeightsN;

         if (subcell_scheme)
         {
            aux = gamma / (rhoP + eps);
            weightP *= 1. - min(aux * sumFluctSubcellP, 1.);
            weightP += min(aux, 1./(sumFluctSubcellP+eps))*nodalWeightsP(i);

            aux = gamma / (rhoN - eps);
            weightN *= 1. - min(aux * sumFluctSubcellN, 1.);
            weightN += max(aux, 1./(sumFluctSubcellN-eps))*nodalWeightsN(i);
         }

         du(dof_id) += weightP * rhoP + weightN * rhoN;
      }

      // Time derivative and mass matrix, if mass_lim = false, max_iter has
      // been set to -1, and the iteration loop is not entered.
      m_it = uDot = 0.;
      for (int it = 0; it <= max_iter; it++)
      {
         for (int i = 0; i < ndof; i++)
         {
            dof_id = k*ndof+i;
            uDot(i) = (du(dof_id) + m_it(i)) / M_lumped(dof_id);
         }

         CtrIt = ctr;

         uDotMin = numeric_limits<double>::infinity();
         uDotMax = -uDotMin;

         for (int i = 0; i < ndof; i++) // eq. (28)
         {
            uDotMin = min(uDotMin, uDot(i));
            uDotMax = max(uDotMax, uDot(i));

            dof_id = k*ndof+i;
            m_it(i) = 0.;
            // NOTE: This will only work in serial.
            for (int j = ndof-1; j >= 0; j--) // run backwards through columns
            {
               // use knowledge of how M looks like
               m_it(i) += Mij[ctr] * (uDot(i) - uDot(j));
               ctr++;
            }
            diff = d(dof_id) - du(dof_id);

            tmp = 0.;
            if (smth_indicator)
            {
               tmp = smth_indicator->DG2CG(dof_id) < 0. ? 1. : si_val(smth_indicator->DG2CG(
                                                                         dof_id));
            }
            m_it(i) += min( 1., max(tmp, abs(m_it(i)) / (abs(diff) + eps)) )
                       * diff; // eq. (27) - (29)
         }

         ctr = CtrIt;
         MassP = MassN = 0.;

         for (int i = 0; i < ndof; i++)
         {
            dof_id = k*ndof+i;
            alpha(i) = min(1., beta * scale(k) * min(assembly.dofs.xi_max(dof_id) - u(
                                                        dof_id),
                                                     u(dof_id) - assembly.dofs.xi_min(dof_id))
                           / (max(uDotMax - uDot(i), uDot(i) - uDotMin) + eps) );

            if (smth_indicator)
            {
               alphaGlob = min( 1., beta * scale(k) * min(1. - u(dof_id), u(dof_id) - 0.)
                                / (max(uDotMax - uDot(i), uDot(i) - uDotMin) + eps) );
               tmp = smth_indicator->DG2CG(dof_id) < 0. ? 1. : si_val(smth_indicator->DG2CG(
                                                                         dof_id));
               alpha(i) = min(max(tmp, alpha(i)), alphaGlob);
            }

            m_it(i) *= alpha(i);
            MassP += max(0., m_it(i));
            MassN += min(0., m_it(i));
         }

         for (int i = 0; i < ndof; i++)
         {
            if (MassP + MassN > eps)
            {
               m_it(i) = min(0., m_it(i)) - max(0., m_it(i)) * MassN / MassP;
            }
            else if (MassP + MassN < -eps)
            {
               m_it(i) = max(0., m_it(i)) - min(0., m_it(i)) * MassP / MassN;
            }
         }

         for (int i = 0; i < ndof; i++)
         {
            dof_id = k*ndof+i;
            res(i) = m_it(i) + du(dof_id) - M_lumped(dof_id) * uDot(i);
         }

         if (res.Norml2() <= tol) { break; }
      }

      for (int i = 0; i < ndof; i++)
      {
         dof_id = k*ndof+i;
         du(dof_id) = (du(dof_id) + m_it(i)) / M_lumped(dof_id);
      }
   }
}

} // namespace mfem<|MERGE_RESOLUTION|>--- conflicted
+++ resolved
@@ -78,12 +78,9 @@
    if (!mass_lim) { max_iter = -1; }
    const int ne = pfes.GetMesh()->GetNE();
 
-<<<<<<< HEAD
-=======
    assembly.dofs.xe_max.HostReadWrite();
    assembly.dofs.xe_min.HostReadWrite();
    u.HostRead();
->>>>>>> c3ca88ea
    for (int k = 0; k < ne; k++)
    {
       assembly.dofs.xe_min(k) = numeric_limits<double>::infinity();
