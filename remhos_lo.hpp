--- conflicted
+++ resolved
@@ -87,8 +87,6 @@
    HOSolver &ho_solver;
    const GridFunction *mesh_v;
 
-<<<<<<< HEAD
-=======
    // Temporary HO solution, used only in the next call to CalcLOSolution().
    mutable const Vector *du_HO = nullptr;
 
@@ -96,24 +94,15 @@
                                    const GridFunction &x,
                                    Vector &el_mass, Vector &el_vol) const;
 
->>>>>>> 9f46138b
 public:
    MassBasedAvg(ParFiniteElementSpace &space, HOSolver &hos,
                 const GridFunction *mesh_vel)
       : LOSolver(space), ho_solver(hos), mesh_v(mesh_vel) { }
 
    // Temporary HO solution, used only in the next call to CalcLOSolution().
-   void SetHOSolution(Vector &du) { du_HO = &du; }
+   void SetHOSolution(const Vector &du) { du_HO = &du; }
 
-<<<<<<< HEAD
-  void MassesAndVolumesAtPosition(const ParGridFunction &u,
-                                  const GridFunction &x,
-                                  Vector &el_mass, Vector &el_vol) const;
-
-  virtual void CalcLOSolution(const Vector &u, Vector &du) const;
-=======
    virtual void CalcLOSolution(const Vector &u, Vector &du) const;
->>>>>>> 9f46138b
 };
 
 //PA based Residual Distribution
