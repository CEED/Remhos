// Copyright (c) 2017, Lawrence Livermore National Security, LLC. Produced at
// the Lawrence Livermore National Laboratory. LLNL-CODE-734707. All Rights
// reserved. See files LICENSE and NOTICE for details.
//
// This file is part of CEED, a collection of benchmarks, miniapps, software
// libraries and APIs for efficient high-order finite element and spectral
// element discretizations for exascale applications. For more information and
// source code availability see http://github.com/ceed.
//
// The CEED research is supported by the Exascale Computing Project 17-SC-20-SC,
// a collaborative effort of two U.S. Department of Energy organizations (Office
// of Science and the National Nuclear Security Administration) responsible for
// the planning and preparation of a capable exascale ecosystem, including
// software, applications, hardware, advanced system engineering and early
// testbed platforms, in support of the nation's exascale computing imperative.
//
//                    ____                 __
//                   / __ \___  ____ ___  / /_  ____  _____
//                  / /_/ / _ \/ __ `__ \/ __ \/ __ \/ ___/
//                 / _, _/  __/ / / / / / / / / /_/ (__  )
//                /_/ |_|\___/_/ /_/ /_/_/ /_/\____/____/
//
//                       High-order Remap Miniapp
//
// Remhos (REMap High-Order Solver) is a miniapp that solves the pure advection
// equations that are used to perform discontinuous field interpolation (remap)
// as part of the Eulerian phase in Arbitrary-Lagrangian Eulerian (ALE)
// simulations.
//
// Sample runs: see README.md, section 'Verification of Results'.

#include "mfem.hpp"
#include <fstream>
#include <iostream>
#include "remhos_ho.hpp"
#include "remhos_lo.hpp"
#include "remhos_fct.hpp"
#include "remhos_mono.hpp"
#include "remhos_tools.hpp"
#include "remhos_sync.hpp"

using namespace std;
using namespace mfem;

enum class HOSolverType {None, Neumann, CG, LocalInverse};
enum class LOSolverType {None, DiscrUpwind, DiscrUpwindPrec, ResDist, ResDistSubcell};
enum class FCTSolverType {None, FluxBased, ClipScale, NonlinearPenalty};
enum class MonolithicSolverType {None, ResDistMono, ResDistMonoSubcell};

// Choice for the problem setup. The fluid velocity, initial condition and
// inflow boundary condition are chosen based on this parameter.
int problem_num;

// 0 is standard transport.
// 1 is standard remap (mesh moves, solution is fixed).
int exec_mode;

// Velocity coefficient
void velocity_function(const Vector &x, Vector &v);

// Initial condition
double u0_function(const Vector &x);
double s0_function(const Vector &x);

// Inflow boundary condition
double inflow_function(const Vector &x);

// Mesh bounding box
Vector bb_min, bb_max;

class AdvectionOperator : public TimeDependentOperator
{
private:
   BilinearForm &Mbf, &ml;
   ParBilinearForm &Kbf;
   ParBilinearForm &M_HO, &K_HO;
   Vector &lumpedM;

   Vector start_mesh_pos, start_submesh_pos;
   GridFunction &mesh_pos, *submesh_pos, &mesh_vel, &submesh_vel;

   mutable ParGridFunction x_gf;

   double dt;
   Assembly &asmbl;

   LowOrderMethod &lom;
   DofInfo &dofs;

   HOSolver *ho_solver;
   LOSolver *lo_solver;
   FCTSolver *fct_solver;
   MonolithicSolver *mono_solver;

public:
   AdvectionOperator(int size, BilinearForm &Mbf_, BilinearForm &_ml,
                     Vector &_lumpedM,
                     ParBilinearForm &Kbf_,
                     ParBilinearForm &M_HO_, ParBilinearForm &K_HO_,
                     GridFunction &pos, GridFunction *sub_pos,
                     GridFunction &vel, GridFunction &sub_vel,
                     Assembly &_asmbl, LowOrderMethod &_lom, DofInfo &_dofs,
                     HOSolver *hos, LOSolver *los, FCTSolver *fct,
                     MonolithicSolver *mos);

   virtual void Mult(const Vector &x, Vector &y) const;

   virtual void SetDt(double _dt) { dt = _dt; }
   void SetRemapStartPos(const Vector &m_pos, const Vector &sm_pos)
   {
      start_mesh_pos    = m_pos;
      start_submesh_pos = sm_pos;
   }

   virtual ~AdvectionOperator() { }
};

int main(int argc, char *argv[])
{
   // Initialize MPI.
   MPI_Session mpi(argc, argv);
   const int myid = mpi.WorldRank();

   const char *mesh_file = "data/periodic-square.mesh";
   int rs_levels = 2;
   int rp_levels = 0;
   int order = 3;
   int mesh_order = 2;
   int ode_solver_type = 3;
   HOSolverType ho_type           = HOSolverType::LocalInverse;
   LOSolverType lo_type           = LOSolverType::None;
   FCTSolverType fct_type         = FCTSolverType::None;
   MonolithicSolverType mono_type = MonolithicSolverType::None;
   bool pa = false;
   int smth_ind_type = 0;
   double t_final = 4.0;
   double dt = 0.005;
   bool visualization = true;
   bool visit = false;
   bool verify_bounds = false;
   bool product_sync = false;
   int vis_steps = 100;
   const char *device_config = "cpu";

   int precision = 8;
   cout.precision(precision);

   OptionsParser args(argc, argv);
   args.AddOption(&mesh_file, "-m", "--mesh",
                  "Mesh file to use.");
   args.AddOption(&problem_num, "-p", "--problem",
                  "Problem setup to use. See options in velocity_function().");
   args.AddOption(&rs_levels, "-rs", "--refine-serial",
                  "Number of times to refine the mesh uniformly in serial.");
   args.AddOption(&rp_levels, "-rp", "--refine-parallel",
                  "Number of times to refine the mesh uniformly in parallel.");
   args.AddOption(&order, "-o", "--order",
                  "Order (degree) of the finite element solution.");
   args.AddOption(&mesh_order, "-mo", "--mesh-order",
                  "Order (degree) of the mesh.");
   args.AddOption(&ode_solver_type, "-s", "--ode-solver",
                  "ODE solver: 1 - Forward Euler,\n\t"
                  "            2 - RK2 SSP, 3 - RK3 SSP, 4 - RK4, 6 - RK6.");
   args.AddOption((int*)(&ho_type), "-ho", "--ho-type",
                  "High-Order Solver: 0 - No HO solver,\n\t"
                  "                   1 - Neumann iteration,\n\t"
                  "                   2 - CG solver,\n\t"
                  "                   3 - Local inverse.");
   args.AddOption((int*)(&lo_type), "-lo", "--lo-type",
                  "Low-Order Solver: 0 - No LO solver,\n\t"
                  "                  1 - Discrete Upwind,\n\t"
                  "                  2 - Preconditioned Discrete Upwind,\n\t"
                  "                  3 - Residual Distribution,\n\t"
                  "                  4 - Subcell Residual Distribution.");
   args.AddOption((int*)(&fct_type), "-fct", "--fct-type",
                  "Correction type: 0 - No nonlinear correction,\n\t"
                  "                 1 - Flux-based FCT,\n\t"
                  "                 2 - Local clip + scale,\n\t"
                  "                 3 - Local clip + nonlinear penalization.");
   args.AddOption((int*)(&mono_type), "-mono", "--mono-type",
                  "Monolithic solver: 0 - No monolithic solver,\n\t"
                  "                   1 - Residual Distribution,\n\t"
                  "                   2 - Subcell Residual Distribution.");
   args.AddOption(&pa, "-pa", "--partial-assembly", "-no-pa",
                  "--no-partial-assembly",
                  "Enable or disable partial assembly for the HO solution.");
   args.AddOption(&device_config, "-d", "--device",
                  "Device configuration string, see Device::Configure().");
   args.AddOption(&smth_ind_type, "-si", "--smth_ind",
                  "Smoothness indicator: 0 - no smoothness indicator,\n\t"
                  "                      1 - approx_quadratic,\n\t"
                  "                      2 - exact_quadratic.");
   args.AddOption(&t_final, "-tf", "--t-final",
                  "Final time; start time is 0.");
   args.AddOption(&dt, "-dt", "--time-step",
                  "Time step.");
   args.AddOption(&visualization, "-vis", "--visualization", "-no-vis",
                  "--no-visualization",
                  "Enable or disable GLVis visualization.");
   args.AddOption(&visit, "-visit", "--visit-datafiles", "-no-visit",
                  "--no-visit-datafiles",
                  "Save data files for VisIt (visit.llnl.gov) visualization.");
   args.AddOption(&verify_bounds, "-vb", "--verify-bounds", "-no-vb",
                  "--no-verify-bounds",
                  "Verify solution bounds after each time step.");
   args.AddOption(&product_sync, "-ps", "--product-sync", "-no-ps",
                  "--no-product-sync",
                  "Enable remap of synchronized product fields.");
   args.AddOption(&vis_steps, "-vs", "--visualization-steps",
                  "Visualize every n-th timestep.");
   args.Parse();
   if (!args.Good())
   {
      if (myid == 0) { args.PrintUsage(cout); }
      return 1;
   }
   if (myid == 0) { args.PrintOptions(cout); }

   // Enable hardware devices such as GPUs, and programming models such as
   // CUDA, OCCA, RAJA and OpenMP based on command line options.
   Device device(device_config);
   if (myid == 0) { device.Print(); }

   // When not using lua, exec mode is derived from problem number convention
   if (problem_num < 10)      { exec_mode = 0; }
   else if (problem_num < 20) { exec_mode = 1; }
   else { MFEM_ABORT("Unspecified execution mode."); }

   // Read the serial mesh from the given mesh file on all processors.
   // Refine the mesh in serial to increase the resolution.
   Mesh *mesh = new Mesh(mesh_file, 1, 1);
   const int dim = mesh->Dimension();
   for (int lev = 0; lev < rs_levels; lev++) { mesh->UniformRefinement(); }
   mesh->GetBoundingBox(bb_min, bb_max, max(order, 1));

   // Parallel partitioning of the mesh.
   // Refine the mesh further in parallel to increase the resolution.
   ParMesh pmesh(MPI_COMM_WORLD, *mesh);
   delete mesh;
   for (int lev = 0; lev < rp_levels; lev++) { pmesh.UniformRefinement(); }

   // Define the ODE solver used for time integration. Several explicit
   // Runge-Kutta methods are available.
   ODESolver *ode_solver = NULL;
   switch (ode_solver_type)
   {
      case 1: ode_solver = new ForwardEulerSolver; break;
      case 2: ode_solver = new RK2Solver(1.0); break;
      case 3: ode_solver = new RK3SSPSolver; break;
      case 4:
         if (myid == 0) { MFEM_WARNING("RK4 may violate the bounds."); }
         ode_solver = new RK4Solver; break;
      case 6:
         if (myid == 0) { MFEM_WARNING("RK6 may violate the bounds."); }
         ode_solver = new RK6Solver; break;
      default:
         cout << "Unknown ODE solver type: " << ode_solver_type << '\n';
         return 3;
   }

   // Check if the input mesh is periodic.
   const bool periodic = pmesh.GetNodes() != NULL &&
                         dynamic_cast<const L2_FECollection *>
                         (pmesh.GetNodes()->FESpace()->FEColl()) != NULL;
   pmesh.SetCurvature(mesh_order, periodic);

   FiniteElementCollection *mesh_fec;
   if (periodic)
   {
      mesh_fec = new L2_FECollection(mesh_order, dim, BasisType::GaussLobatto);
   }
   else
   {
      mesh_fec = new H1_FECollection(mesh_order, dim, BasisType::GaussLobatto);
   }
   // Current mesh positions.
   ParFiniteElementSpace mesh_pfes(&pmesh, mesh_fec, dim);
   ParGridFunction x(&mesh_pfes);
   pmesh.SetNodalGridFunction(&x);

   // Store initial mesh positions.
   Vector x0(x.Size());
   x0 = x;

   // Velocity for the problem. Depending on the execution mode, this is the
   // advective velocity (transport) or mesh velocity (remap).
   VectorFunctionCoefficient velocity(dim, velocity_function);

   // Mesh velocity.
   GridFunction v_gf(x.FESpace());
   VectorGridFunctionCoefficient v_coef(&v_gf);

   // If remap is on, obtain the mesh velocity by moving the mesh to the final
   // mesh positions, and taking the displacement vector.
   // The mesh motion resembles a time-dependent deformation, e.g., similar to
   // a deformation that is obtained by a Lagrangian simulation.
   if (exec_mode == 1)
   {
      ParGridFunction v(&mesh_pfes);
      VectorFunctionCoefficient vcoeff(dim, velocity_function);
      v.ProjectCoefficient(vcoeff);

      double t = 0.0;
      while (t < t_final)
      {
         t += dt;
         // Move the mesh nodes.
         x.Add(std::min(dt, t_final-t), v);
         // Update the node velocities.
         v.ProjectCoefficient(vcoeff);
      }

      // Pseudotime velocity.
      add(x, -1.0, x0, v_gf);

      // Return the mesh to the initial configuration.
      x = x0;
   }

   // Define the discontinuous DG finite element space of the given
   // polynomial order on the refined mesh.
   const int btype = BasisType::Positive;
   DG_FECollection fec(order, dim, btype);
   ParFiniteElementSpace pfes(&pmesh, &fec);

   // Check for meaningful combinations of parameters.
   const bool forced_bounds = lo_type   != LOSolverType::None ||
                              mono_type != MonolithicSolverType::None;
   if (forced_bounds)
   {
      MFEM_VERIFY(btype == 2,
                  "Monotonicity treatment requires Bernstein basis.");

      if (order == 0)
      {
         // Disable monotonicity treatment for piecewise constants.
         if (myid == 0)
         { mfem_warning("For -o 0, monotonicity treatment is disabled."); }
         lo_type = LOSolverType::None;
         fct_type = FCTSolverType::None;
         mono_type = MonolithicSolverType::None;
      }
   }

   const bool use_subcell_RD =
      ( lo_type   == LOSolverType::ResDistSubcell ||
        mono_type == MonolithicSolverType::ResDistMonoSubcell );

   if (use_subcell_RD && order==1)
   { MFEM_ABORT("Subcell schemes are not applicable to linear FE."); }

   const int prob_size = pfes.GlobalTrueVSize();
   if (myid == 0) { cout << "Number of unknowns: " << prob_size << endl; }

   // Fields related to inflow BC.
   FunctionCoefficient inflow(inflow_function);
   ParGridFunction inflow_gf(&pfes);
   if (problem_num == 7) // Convergence test: use high order projection.
   {
      L2_FECollection l2_fec(order, dim);
      ParFiniteElementSpace l2_fes(&pmesh, &l2_fec);
      ParGridFunction l2_inflow(&l2_fes);
      l2_inflow.ProjectCoefficient(inflow);
      inflow_gf.ProjectGridFunction(l2_inflow);
   }
   else { inflow_gf.ProjectCoefficient(inflow); }

   // Set up the bilinear and linear forms corresponding to the DG
   // discretization.
   ParBilinearForm m(&pfes);
   m.AddDomainIntegrator(new MassIntegrator);

   ParBilinearForm M_HO(&pfes);
   M_HO.AddDomainIntegrator(new MassIntegrator);

   ParBilinearForm k(&pfes);
   ParBilinearForm K_HO(&pfes);
   if (exec_mode == 0)
   {
      k.AddDomainIntegrator(new ConvectionIntegrator(velocity, -1.0));
      K_HO.AddDomainIntegrator(new ConvectionIntegrator(velocity, -1.0));
   }
   else if (exec_mode == 1)
   {
      k.AddDomainIntegrator(new ConvectionIntegrator(v_coef));
      K_HO.AddDomainIntegrator(new ConvectionIntegrator(v_coef));
   }

   if (ho_type == HOSolverType::CG ||
       ho_type == HOSolverType::LocalInverse ||
       fct_type == FCTSolverType::FluxBased)
   {
      if (exec_mode == 0)
      {
         DGTraceIntegrator *dgt_i = new DGTraceIntegrator(velocity, 1.0, -0.5);
         DGTraceIntegrator *dgt_b = new DGTraceIntegrator(velocity, 1.0, -0.5);
         K_HO.AddInteriorFaceIntegrator(new TransposeIntegrator(dgt_i));
         K_HO.AddBdrFaceIntegrator(new TransposeIntegrator(dgt_b));
      }
      else if (exec_mode == 1)
      {
         DGTraceIntegrator *dgt_i = new DGTraceIntegrator(v_coef, -1.0, -0.5);
         DGTraceIntegrator *dgt_b = new DGTraceIntegrator(v_coef, -1.0, -0.5);
         K_HO.AddInteriorFaceIntegrator(new TransposeIntegrator(dgt_i));
         K_HO.AddBdrFaceIntegrator(new TransposeIntegrator(dgt_b));
      }

      K_HO.KeepNbrBlock(true);
   }

   if (pa)
   {
      M_HO.SetAssemblyLevel(AssemblyLevel::PARTIAL);
      K_HO.SetAssemblyLevel(AssemblyLevel::PARTIAL);
   }

   M_HO.Assemble();
   K_HO.Assemble(0);

   if (pa == false)
   {
      M_HO.Finalize();
      K_HO.Finalize(0);
   }

   // Compute the lumped mass matrix.
   Vector lumpedM;
   ParBilinearForm ml(&pfes);
   ml.AddDomainIntegrator(new LumpedIntegrator(new MassIntegrator));
   ml.Assemble();
   ml.Finalize();
   ml.SpMat().GetDiag(lumpedM);

   m.Assemble();
   m.Finalize();
   int skip_zeros = 0;
   k.Assemble(skip_zeros);
   k.Finalize(skip_zeros);

   // Store topological dof data.
   DofInfo dofs(pfes);

   // Precompute data required for high and low order schemes. This could be put
   // into a separate routine. I am using a struct now because the various
   // schemes require quite different information.
   LowOrderMethod lom;
   lom.subcell_scheme = use_subcell_RD;

   lom.pk = NULL;
   if (lo_type == LOSolverType::DiscrUpwind)
   {
      lom.smap = SparseMatrix_Build_smap(k.SpMat());
      lom.D = k.SpMat();

      if (exec_mode == 0)
      {
         ComputeDiscreteUpwindingMatrix(k.SpMat(), lom.smap, lom.D);
      }
   }
   else if (lo_type == LOSolverType::DiscrUpwindPrec)
   {
      lom.pk = new ParBilinearForm(&pfes);
      if (exec_mode == 0)
      {
         lom.pk->AddDomainIntegrator(
            new PrecondConvectionIntegrator(velocity, -1.0) );
      }
      else if (exec_mode == 1)
      {
         lom.pk->AddDomainIntegrator(
            new PrecondConvectionIntegrator(v_coef) );
      }
      lom.pk->Assemble(skip_zeros);
      lom.pk->Finalize(skip_zeros);

      lom.smap = SparseMatrix_Build_smap(lom.pk->SpMat());
      lom.D = lom.pk->SpMat();

      if (exec_mode == 0)
      {
         ComputeDiscreteUpwindingMatrix(lom.pk->SpMat(), lom.smap, lom.D);
      }
   }
   if (exec_mode == 1) { lom.coef = &v_coef; }
   else                { lom.coef = &velocity; }

   // Face integration rule.
   const FaceElementTransformations *ft =
      pmesh.GetFaceElementTransformations(0);
   const int el_order = pfes.GetFE(0)->GetOrder();
   int ft_order = ft->Elem1->OrderW() + 2 * el_order;
   if (pfes.GetFE(0)->Space() == FunctionSpace::Pk) { ft_order++; }
   lom.irF = &IntRules.Get(ft->FaceGeom, ft_order);

   DG_FECollection fec0(0, dim, btype);
   DG_FECollection fec1(1, dim, btype);

   ParMesh *subcell_mesh = NULL;
   lom.SubFes0 = NULL;
   lom.SubFes1 = NULL;
   FiniteElementCollection *fec_sub = NULL;
   ParFiniteElementSpace *pfes_sub = NULL;;
   ParGridFunction *xsub = NULL;
   ParGridFunction v_sub_gf;
   VectorGridFunctionCoefficient v_sub_coef;
   Vector x0_sub;

   if (order > 1)
   {
      // The mesh corresponding to Bezier subcells of order p is constructed.
      // NOTE: The mesh is assumed to consist of quads or hexes.
      MFEM_VERIFY(order > 1, "This code should not be entered for order = 1.");

      // Get a uniformly refined mesh.
      subcell_mesh = new ParMesh(&pmesh, order, BasisType::ClosedUniform);

      // Check if the mesh is periodic.
      const L2_FECollection *L2_coll = dynamic_cast<const L2_FECollection *>
                                       (pmesh.GetNodes()->FESpace()->FEColl());
      if (L2_coll == NULL)
      {
         // Standard non-periodic mesh.
         // Note that the fine mesh is always linear.
         fec_sub = new H1_FECollection(1, dim, BasisType::ClosedUniform);
         pfes_sub = new ParFiniteElementSpace(subcell_mesh, fec_sub, dim);
         xsub = new ParGridFunction(pfes_sub);
         subcell_mesh->SetCurvature(1);
         subcell_mesh->SetNodalGridFunction(xsub);
      }
      else
      {
         // Periodic mesh - the node positions must be corrected after the call
         // to the above Mesh constructor. Note that the fine mesh is always
         // linear.
         const bool disc_nodes = true;
         subcell_mesh->SetCurvature(1, disc_nodes);

         fec_sub = new L2_FECollection(1, dim, BasisType::ClosedUniform);
         pfes_sub = new ParFiniteElementSpace(subcell_mesh, fec_sub, dim);
         xsub = new ParGridFunction(pfes_sub);
         subcell_mesh->SetNodalGridFunction(xsub);

         GridFunction *coarse = pmesh.GetNodes();
         InterpolationGridTransfer transf(*coarse->FESpace(), *pfes_sub);
         transf.ForwardOperator().Mult(*coarse, *xsub);
      }

      lom.SubFes0 = new FiniteElementSpace(subcell_mesh, &fec0);
      lom.SubFes1 = new FiniteElementSpace(subcell_mesh, &fec1);

      // Submesh velocity.
      v_sub_gf.SetSpace(pfes_sub);
      v_sub_gf.ProjectCoefficient(velocity);

      // Zero it out on boundaries (not moving boundaries).
      Array<int> ess_bdr, ess_vdofs;
      if (subcell_mesh->bdr_attributes.Size() > 0)
      {
         ess_bdr.SetSize(subcell_mesh->bdr_attributes.Max());
      }
      ess_bdr = 1;
      xsub->ParFESpace()->GetEssentialVDofs(ess_bdr, ess_vdofs);
      for (int i = 0; i < ess_vdofs.Size(); i++)
      {
         if (ess_vdofs[i] == -1) { v_sub_gf(i) = 0.0; }
      }
      v_sub_coef.SetGridFunction(&v_sub_gf);

      // Store initial submesh positions.
      x0_sub = *xsub;

      // Integrator on the submesh.
      if (exec_mode == 0)
      {
         lom.VolumeTerms = new MixedConvectionIntegrator(velocity, -1.0);
      }
      else if (exec_mode == 1)
      {
         lom.VolumeTerms = new MixedConvectionIntegrator(v_sub_coef);
      }
   }
   else { subcell_mesh = &pmesh; }

   Assembly asmbl(dofs, lom, inflow_gf, pfes, subcell_mesh, exec_mode);

   LOSolver *lo_solver = NULL;
   Array<int> lo_smap;
   const bool time_dep = (exec_mode == 0) ? false : true;
   if (lo_type == LOSolverType::DiscrUpwind)
   {
      lo_smap = SparseMatrix_Build_smap(k.SpMat());
      lo_solver = new DiscreteUpwind(pfes, k.SpMat(), lo_smap,
                                     lumpedM, asmbl, time_dep);
   }
   else if (lo_type == LOSolverType::DiscrUpwindPrec)
   {
      lo_smap = SparseMatrix_Build_smap(lom.pk->SpMat());
      lo_solver = new DiscreteUpwind(pfes, lom.pk->SpMat(), lo_smap,
                                     lumpedM, asmbl, time_dep);
   }
   else if (lo_type == LOSolverType::ResDist)
   {
      const bool subcell_scheme = false;
      lo_solver = new ResidualDistribution(pfes, k, asmbl, lumpedM,
                                           subcell_scheme, time_dep);
   }
   else if (lo_type == LOSolverType::ResDistSubcell)
   {
      const bool subcell_scheme = true;
      lo_solver = new ResidualDistribution(pfes, k, asmbl, lumpedM,
                                           subcell_scheme, time_dep);
   }

   // Setup the initial conditions.
   const int vsize = pfes.GetVSize();
   Array<int> offset((product_sync) ? 3 : 2);
   for (int i = 0; i < offset.Size(); i++) { offset[i] = i*vsize; }
   BlockVector S(offset);
   // Primary scalar field is u.
   ParGridFunction u(&pfes);
   u.MakeRef(&pfes, S, offset[0]);
   FunctionCoefficient u0(u0_function);
   u.ProjectCoefficient(u0);
   // For the case of product remap, we also solve for s and u_s.
   ParGridFunction s, us;
   Array<bool> u_bool_el, u_bool_dofs;
   if (product_sync)
   {
      s.SetSpace(&pfes);
      ComputeBoolIndicators(pmesh.GetNE(), u, u_bool_el, u_bool_dofs);
      BoolFunctionCoefficient sc(s0_function, u_bool_el);
      s.ProjectCoefficient(sc);

      us.MakeRef(&pfes, S, offset[1]);
      // Simple - we don't target conservation at initialization.
      for (int i = 0; i < s.Size(); i++) { us(i) = u(i) * s(i); }
   }

   // Smoothness indicator.
   SmoothnessIndicator *smth_indicator = NULL;
   if (smth_ind_type)
   {
      smth_indicator = new SmoothnessIndicator(smth_ind_type, *subcell_mesh,
                                               pfes, u, dofs);
   }

   // Setup of the high-order solver (if any).
   HOSolver *ho_solver = NULL;
   if (ho_type == HOSolverType::Neumann)
   {
      ho_solver = new NeumannHOSolver(pfes, m, k, lumpedM, asmbl);
   }
   else if (ho_type == HOSolverType::CG)
   {
      ho_solver = new CGHOSolver(pfes, M_HO, K_HO);
   }
   else if (ho_type == HOSolverType::LocalInverse)
   {
      ho_solver = new LocalInverseHOSolver(pfes, M_HO, K_HO);
   }

   // Setup of the monolithic solver (if any).
   MonolithicSolver *mono_solver = NULL;
   bool mass_lim = (problem_num != 6 && problem_num != 7) ? true : false;
   if (mono_type == MonolithicSolverType::ResDistMono)
   {
      const bool subcell_scheme = false;
      mono_solver = new MonoRDSolver(pfes, k.SpMat(), m.SpMat(), lumpedM,
                                     asmbl, smth_indicator, velocity,
                                     subcell_scheme, time_dep, mass_lim);
   }
   else if (mono_type == MonolithicSolverType::ResDistMonoSubcell)
   {
      const bool subcell_scheme = true;
      mono_solver = new MonoRDSolver(pfes, k.SpMat(), m.SpMat(), lumpedM,
                                     asmbl, smth_indicator, velocity,
                                     subcell_scheme, time_dep, mass_lim);
   }

   // Print the starting meshes and initial condition.
   ofstream meshHO("meshHO_init.mesh");
   meshHO.precision(precision);
   pmesh.PrintAsOne(meshHO);
   if (subcell_mesh)
   {
      ofstream meshLO("meshLO_init.mesh");
      meshLO.precision(precision);
      subcell_mesh->PrintAsOne(meshLO);
   }
   ofstream sltn("sltn_init.gf");
   sltn.precision(precision);
   u.SaveAsOne(sltn);

   // Create data collection for solution output: either VisItDataCollection for
   // ASCII data files, or SidreDataCollection for binary data files.
   DataCollection *dc = NULL;
   if (visit)
   {
      dc = new VisItDataCollection("Remhos", &pmesh);
      dc->SetPrecision(precision);
      dc->RegisterField("solution", &u);
      dc->SetCycle(0);
      dc->SetTime(0.0);
      dc->Save();
   }

   socketstream sout, vis_s, vis_us;
   char vishost[] = "localhost";
   int  visport   = 19916;
   if (visualization)
   {
      // Make sure all MPI ranks have sent their 'v' solution before initiating
      // another set of GLVis connections (one from each rank):
      MPI_Barrier(pmesh.GetComm());

      sout.precision(8);
      vis_s.precision(8);
      vis_us.precision(8);

      int Wx = 0, Wy = 0; // window position
<<<<<<< HEAD
      const int Ww = 400, Wh = 400; // window size
      VisualizeField(sout, vishost, visport, u, "Solution u", Wx, Wy, Ww, Wh);
      if (product_sync)
      {
         VisualizeField(vis_s, vishost, visport, s, "Solution s",
                        Wx + Ww, Wy, Ww, Wh);
         VisualizeField(vis_us, vishost, visport, us, "Solution u_s",
                        Wx + 2*Ww, Wy, Ww, Wh);
      }
=======
      const int Ww = 350, Wh = 350; // window size
      u.HostRead();
      VisualizeField(sout, vishost, visport, u, "Solution", Wx, Wy, Ww, Wh);
>>>>>>> c3ca88ea
   }

   // Record the initial mass.
   MPI_Comm comm = pmesh.GetComm();
   Vector masses(lumpedM);
   const double mass0_u_loc = lumpedM * u;
   double mass0_u, mass0_us;
   MPI_Allreduce(&mass0_u_loc, &mass0_u, 1, MPI_DOUBLE, MPI_SUM, comm);
   if (product_sync)
   {
      const double mass0_us_loc = lumpedM * us;
      MPI_Allreduce(&mass0_us_loc, &mass0_us, 1, MPI_DOUBLE, MPI_SUM, comm);
   }

   // Setup of the FCT solver (if any).
   Array<int> K_HO_smap;
   FCTSolver *fct_solver = NULL;
   if (fct_type == FCTSolverType::FluxBased)
   {
      MFEM_VERIFY(pa == false, "Flux-based FCT and PA are incompatible.");

      K_HO_smap = SparseMatrix_Build_smap(K_HO.SpMat());
      const int fct_iterations = 1;
      fct_solver = new FluxBasedFCT(pfes, smth_indicator, dt, K_HO.SpMat(),
                                    K_HO_smap, M_HO.SpMat(), fct_iterations);
   }
   else if (fct_type == FCTSolverType::ClipScale)
   {
      fct_solver = new ClipScaleSolver(pfes, smth_indicator, dt);
   }
   else if (fct_type == FCTSolverType::NonlinearPenalty)
   {
      fct_solver = new NonlinearPenaltySolver(pfes, smth_indicator, dt);
   }

   AdvectionOperator adv(S.Size(), m, ml, lumpedM, k, M_HO, K_HO,
                         x, xsub, v_gf, v_sub_gf, asmbl, lom, dofs,
                         ho_solver, lo_solver, fct_solver, mono_solver);

   double t = 0.0;
   adv.SetTime(t);
   ode_solver->Init(adv);

   double umin, umax;
   GetMinMax(u, umin, umax);

   if (exec_mode == 1)
   {
      adv.SetRemapStartPos(x0, x0_sub);

      // For remap, the pseudo-time always evolves from 0 to 1.
      t_final = 1.0;
   }

   ParGridFunction res = u;
   double residual;

   // Time-integration (loop over the time iterations, ti, with a time-step dt).
   bool done = false;
   for (int ti = 0; !done; )
   {
      double dt_real = min(dt, t_final - t);

      adv.SetDt(dt_real);

      ode_solver->Step(S, t, dt_real);
      ti++;

      // Monotonicity check for debug purposes mainly.
      if (verify_bounds && forced_bounds && smth_indicator == NULL)
      {
         double umin_new, umax_new;
         GetMinMax(u, umin_new, umax_new);
         if (problem_num % 10 != 6 && problem_num % 10 != 7)
         {
            if (myid == 0)
            {
               MFEM_VERIFY(umin_new > umin - 1e-12,
                           "Undershoot of " << umin - umin_new);
               MFEM_VERIFY(umax_new < umax + 1e-12,
                           "Overshoot of " << umax_new - umax);
            }
            umin = umin_new;
            umax = umax_new;
         }
         else
         {
            if (myid == 0)
            {
               MFEM_VERIFY(umin_new > 0.0 - 1e-12,
                           "Undershoot of " << 0.0 - umin_new);
               MFEM_VERIFY(umax_new < 1.0 + 1e-12,
                           "Overshoot of " << umax_new - 1.0);
            }
         }
      }

      if (exec_mode == 1)
      {
         add(x0, t, v_gf, x);
         add(x0_sub, t, v_sub_gf, *xsub);
      }

      if (problem_num != 6 && problem_num != 7 && problem_num != 8)
      {
         done = (t >= t_final - 1.e-8*dt);
      }
      else
      {
         // Steady state problems - stop at convergence.
         double res_loc = 0.;
         lumpedM.HostReadWrite(); u.HostReadWrite(); res.HostReadWrite();
         for (int i = 0; i < res.Size(); i++)
         {
            res_loc += pow( (lumpedM(i) * u(i) / dt) - (lumpedM(i) * res(i) / dt), 2. );
         }
         MPI_Allreduce(&res_loc, &residual, 1, MPI_DOUBLE, MPI_SUM, comm);

         residual = sqrt(residual);
         if (residual < 1.e-12 && t >= 1.) { done = true; u = res; }
         else { res = u; }
      }

      if (done || ti % vis_steps == 0)
      {
         if (myid == 0)
         {
            cout << "time step: " << ti << ", time: " << t << ", residual: "
                 << residual << endl;
         }

         if (visualization)
         {
            int Wx = 0, Wy = 0; // window position
            int Ww = 400, Wh = 400; // window size
            VisualizeField(sout, vishost, visport, u, "Solution",
                           Wx, Wy, Ww, Wh);
            if (product_sync)
            {
               // Recompute s = u_s / u.
               ComputeRatio(pmesh.GetNE(), us, u, s, u_bool_el, u_bool_dofs);
               VisualizeField(vis_s, vishost, visport, s, "Solution s",
                              Wx + Ww, Wy, Ww, Wh);
               VisualizeField(vis_us, vishost, visport, us, "Solution u_s",
                              Wx + 2*Ww, Wy, Ww, Wh);
            }
         }

         if (visit)
         {
            dc->SetCycle(ti);
            dc->SetTime(t);
            dc->Save();
         }
      }
   }

   // Print the final meshes and solution.
   {
      ofstream meshHO("meshHO_final.mesh");
      meshHO.precision(precision);
      pmesh.PrintAsOne(meshHO);
      if (subcell_mesh)
      {
         ofstream meshLO("meshLO_final.mesh");
         meshLO.precision(precision);
         subcell_mesh->PrintAsOne(meshLO);
      }
      ofstream sltn("sltn_final.gf");
      sltn.precision(precision);
      u.SaveAsOne(sltn);
   }

   // Check for mass conservation.
   double mass_u_loc = 0.0, mass_us_loc = 0.0;
   if (exec_mode == 1)
   {
      ml.BilinearForm::operator=(0.0);
      ml.Assemble();
      lumpedM.HostRead();
      ml.SpMat().GetDiag(lumpedM);
      mass_u_loc = lumpedM * u;
      if (product_sync) { mass_us_loc = lumpedM * us; }
   }
   else
   {
      mass_u_loc = masses * u;
      if (product_sync) { mass_us_loc = masses * us; }
   }
   double mass_u, mass_us, s_max;
   MPI_Allreduce(&mass_u_loc, &mass_u, 1, MPI_DOUBLE, MPI_SUM, comm);
   const double umax_loc = u.Max();
   MPI_Allreduce(&umax_loc, &umax, 1, MPI_DOUBLE, MPI_MAX, comm);
   if (product_sync)
   {
      ComputeRatio(pmesh.GetNE(), us, u, s, u_bool_el, u_bool_dofs);
      const double s_max_loc = s.Max();
      MPI_Allreduce(&mass_us_loc, &mass_us, 1, MPI_DOUBLE, MPI_SUM, comm);
      MPI_Allreduce(&s_max_loc, &s_max, 1, MPI_DOUBLE, MPI_MAX, comm);
   }
   if (myid == 0)
   {
      cout << setprecision(10)
           << "Final mass u:  " << mass_u << endl
           << "Max value u:   " << umax << endl << setprecision(6)
           << "Mass loss u:   " << abs(mass0_u - mass_u) << endl;
      if (product_sync)
      {
         cout << setprecision(10)
              << "Final mass us: " << mass_us << endl
              << "Max value s:   " << s_max << endl << setprecision(6)
              << "Mass loss us:  " << abs(mass0_us - mass_us) << endl;
      }
   }

   // Compute errors, if the initial condition is equal to the final solution
   if (problem_num == 4) // solid body rotation
   {
      double err = u.ComputeLpError(1., u0);
      if (myid == 0) { cout << "L1-error: " << err << "." << endl; }
   }
   else if (problem_num == 7)
   {
      FunctionCoefficient u_ex(inflow_function);
      double e1 = u.ComputeLpError(1., u_ex);
      double e2 = u.ComputeLpError(2., u_ex);
      double eInf = u.ComputeLpError(numeric_limits<double>::infinity(), u_ex);
      if (myid == 0)
      {
         cout << "L1-error: " << e1 << "." << endl;

         // write output
         ofstream file("errors.txt", ios_base::app);

         if (!file)
         {
            MFEM_ABORT("Error opening file.");
         }
         else
         {
            ostringstream strs;
            strs << e1 << " " << e2 << " " << eInf << "\n";
            string str = strs.str();
            file << str;
            file.close();
         }
      }
   }

   if (smth_indicator)
   {
      // Print the values of the smoothness indicator.
      ParGridFunction si_val;
      smth_indicator->ComputeSmoothnessIndicator(u, si_val);
      {
         ofstream smth("si_final.gf");
         smth.precision(precision);
         si_val.SaveAsOne(smth);
      }
   }

   // Free the used memory.
   delete mono_solver;
   delete fct_solver;
   delete smth_indicator;
   delete ho_solver;

   delete ode_solver;
   delete mesh_fec;
   delete lom.pk;
   delete dc;

   if (order > 1)
   {
      delete subcell_mesh;
      delete fec_sub;
      delete pfes_sub;
      delete xsub;
      delete lom.SubFes0;
      delete lom.SubFes1;
      delete lom.VolumeTerms;
   }

   return 0;
}

AdvectionOperator::AdvectionOperator(int size, BilinearForm &Mbf_,
                                     BilinearForm &_ml, Vector &_lumpedM,
                                     ParBilinearForm &Kbf_,
                                     ParBilinearForm &M_HO_, ParBilinearForm &K_HO_,
                                     GridFunction &pos, GridFunction *sub_pos,
                                     GridFunction &vel, GridFunction &sub_vel,
                                     Assembly &_asmbl,
                                     LowOrderMethod &_lom, DofInfo &_dofs,
                                     HOSolver *hos, LOSolver *los, FCTSolver *fct,
                                     MonolithicSolver *mos) :
   TimeDependentOperator(size), Mbf(Mbf_), ml(_ml), Kbf(Kbf_),
   M_HO(M_HO_), K_HO(K_HO_),
   lumpedM(_lumpedM),
   start_mesh_pos(pos.Size()), start_submesh_pos(sub_vel.Size()),
   mesh_pos(pos), submesh_pos(sub_pos),
   mesh_vel(vel), submesh_vel(sub_vel),
   x_gf(Kbf.ParFESpace()),
   asmbl(_asmbl), lom(_lom), dofs(_dofs),
   ho_solver(hos), lo_solver(los), fct_solver(fct), mono_solver(mos) { }

void AdvectionOperator::Mult(const Vector &X, Vector &Y) const
{
   if (exec_mode == 1)
   {
      // Move the mesh positions.
      const double t = GetTime();
      add(start_mesh_pos, t, mesh_vel, mesh_pos);
      if (submesh_pos)
      {
         add(start_submesh_pos, t, submesh_vel, *submesh_pos);
      }
      // Reset precomputed geometric data.
      Mbf.FESpace()->GetMesh()->DeleteGeometricFactors();

      // Reassemble on the new mesh. Element contributions.
      // Currently needed to have the sparse matrices used by the LO methods.
      Mbf.BilinearForm::operator=(0.0);
      Mbf.Assemble();
      Kbf.BilinearForm::operator=(0.0);
      Kbf.Assemble(0);
      ml.BilinearForm::operator=(0.0);
      ml.Assemble();
      lumpedM.HostReadWrite();
      ml.SpMat().GetDiag(lumpedM);

      M_HO.BilinearForm::operator=(0.0);
      M_HO.Assemble();
      K_HO.BilinearForm::operator=(0.0);
      K_HO.Assemble(0);

      if (lom.pk)
      {
         lom.pk->BilinearForm::operator=(0.0);
         lom.pk->Assemble();
      }

      // Face contributions.
      asmbl.bdrInt = 0.;
      Mesh *mesh = M_HO.FESpace()->GetMesh();
      const int dim = mesh->Dimension(), ne = mesh->GetNE();
      Array<int> bdrs, orientation;
      FaceElementTransformations *Trans;

      for (int k = 0; k < ne; k++)
      {
         if (dim == 1)      { mesh->GetElementVertices(k, bdrs); }
         else if (dim == 2) { mesh->GetElementEdges(k, bdrs, orientation); }
         else if (dim == 3) { mesh->GetElementFaces(k, bdrs, orientation); }

         for (int i = 0; i < dofs.numBdrs; i++)
         {
            Trans = mesh->GetFaceElementTransformations(bdrs[i]);
            asmbl.ComputeFluxTerms(k, i, Trans, lom);
         }
      }
   }

   const int size = Kbf.ParFESpace()->GetVSize();
   const int NE   = Kbf.ParFESpace()->GetNE();
   Vector u(X.GetData(), size);
   Vector d_u(Y.GetData(), size);
   Vector du_HO(u.Size()), du_LO(u.Size());

   x_gf = u;
   x_gf.ExchangeFaceNbrData();

   if (mono_solver) { mono_solver->CalcSolution(u, d_u); }
   else if (fct_solver)
   {
      MFEM_VERIFY(ho_solver && lo_solver, "FCT requires HO and LO solvers.");

      lo_solver->CalcLOSolution(u, du_LO);
      ho_solver->CalcHOSolution(u, du_HO);

      dofs.ComputeElementsMinMax(u, dofs.xe_min, dofs.xe_max, NULL, NULL);
      dofs.ComputeBounds(dofs.xe_min, dofs.xe_max, dofs.xi_min, dofs.xi_max);
      fct_solver->CalcFCTSolution(x_gf, lumpedM, du_HO, du_LO,
                                  dofs.xi_min, dofs.xi_max, d_u);
   }
   else if (lo_solver) { lo_solver->CalcLOSolution(u, d_u); }
   else if (ho_solver) { ho_solver->CalcHOSolution(u, d_u); }
   else { MFEM_ABORT("No solver was chosen."); }

   // Remap the product field, if there is a product field.
   if (X.Size() > size)
   {
      Vector us(X.GetData() + size, size);
      Vector d_us(Y.GetData() + size, size);

      x_gf = us;
      x_gf.ExchangeFaceNbrData();

      if (mono_solver) { mono_solver->CalcSolution(us, d_us); }
      else if (fct_solver)
      {
         MFEM_VERIFY(ho_solver && lo_solver, "FCT requires HO and LO solvers.");

         Vector d_us_HO(us.Size()), d_us_LO(us.Size());
         lo_solver->CalcLOSolution(us, d_us_LO);
         ho_solver->CalcHOSolution(us, d_us_HO);

         // Compute the ratio s = us_old / u_old, and old active dofs.
         Vector s(size);
         Array<bool> s_bool_el, s_bool_dofs;
         ComputeRatio(NE, us, u, s, s_bool_el, s_bool_dofs);
#ifdef REMHOS_FCT_DEBUG
         ComputeMinMaxS(s, s_bool_dofs, x_gf.ParFESpace()->GetMyRank());
#endif

         // Bounds for s, based on the old values (and old active dofs).
         // This doesn't consider s values from the old inactive dofs, because
         // there were no bounds restriction on them at the previous time step.
         dofs.ComputeElementsMinMax(s, dofs.xe_min, dofs.xe_max,
                                    &s_bool_el, &s_bool_dofs);
         dofs.ComputeBounds(dofs.xe_min, dofs.xe_max,
                            dofs.xi_min, dofs.xi_max, &s_bool_el);

         // Evolve u and get the new active dofs.
         Vector u_new(size);
         add(1.0, u, dt, d_u, u_new);
         Array<bool> s_bool_el_new, s_bool_dofs_new;
         ComputeBoolIndicators(NE, u_new, s_bool_el_new, s_bool_dofs_new);

         fct_solver->CalcFCTProduct(x_gf, lumpedM, d_us_HO, d_us_LO,
                                    dofs.xi_min, dofs.xi_max,
                                    u_new,
                                    s_bool_el_new, s_bool_dofs_new, d_us);

#ifdef REMHOS_FCT_DEBUG
         Vector us_new(size);
         add(1.0, us, dt, d_us, us_new);
         int myid = x_gf.ParFESpace()->GetMyRank();
         ComputeMinMaxS(NE, us_new, u_new, myid);
         if (myid == 0) { std::cout << " --- " << std::endl; }
#endif
      }
      else if (lo_solver) { lo_solver->CalcLOSolution(us, d_us); }
      else if (ho_solver) { ho_solver->CalcHOSolution(us, d_us); }
      else { MFEM_ABORT("No solver was chosen."); }
   }
}

// Velocity coefficient
void velocity_function(const Vector &x, Vector &v)
{
   int dim = x.Size();

   // map to the reference [-1,1] domain
   Vector X(dim);
   for (int i = 0; i < dim; i++)
   {
      double center = (bb_min[i] + bb_max[i]) * 0.5;
      X(i) = 2 * (x(i) - center) / (bb_max[i] - bb_min[i]);
   }

   int ProbExec = problem_num % 20;

   switch (ProbExec)
   {
      case 0:
      {
         // Translations in 1D, 2D, and 3D
         switch (dim)
         {
            case 1: v(0) = 1.0; break;
            case 2: v(0) = sqrt(2./3.); v(1) = sqrt(1./3.); break;
            case 3: v(0) = sqrt(3./6.); v(1) = sqrt(2./6.); v(2) = sqrt(1./6.);
               break;
         }
         break;
      }
      case 1:
      case 2:
      case 4:
      {
         // Clockwise rotation in 2D around the origin
         const double w = M_PI/2;
         switch (dim)
         {
            case 1: v(0) = 1.0; break;
            case 2: v(0) = -w*X(1); v(1) = w*X(0); break;
            case 3: v(0) = -w*X(1); v(1) = w*X(0); v(2) = 0.0; break;
         }
         break;
      }
      case 3:
      {
         // Clockwise twisting rotation in 2D around the origin
         const double w = M_PI/2;
         double d = max((X(0)+1.)*(1.-X(0)),0.) * max((X(1)+1.)*(1.-X(1)),0.);
         d = d*d;
         switch (dim)
         {
            case 1: v(0) = 1.0; break;
            case 2: v(0) = d*w*X(1); v(1) = -d*w*X(0); break;
            case 3: v(0) = d*w*X(1); v(1) = -d*w*X(0); v(2) = 0.0; break;
         }
         break;
      }
      case 5:
      {
         switch (dim)
         {
            case 1: v(0) = 1.0; break;
            case 2: v(0) = 1.0; v(1) = 1.0; break;
            case 3: v(0) = 1.0; v(1) = 1.0; v(2) = 1.0; break;
         }
         break;
      }
      case 6:
      case 7:
      {
         switch (dim)
         {
            case 1: v(0) = 1.0; break;
            case 2: v(0) = x(1); v(1) = -x(0); break;
            case 3: v(0) = x(1); v(1) = -x(0); v(2) = 0.0; break;
         }
         break;
      }
      case 10:
      {
         // Gresho deformation used for mesh motion in remap tests.
         const double r = sqrt(x(0)*x(0) + x(1)*x(1));
         if (r < 0.2)
         {
            v(0) =  5.0 * x(1);
            v(1) = -5.0 * x(0);
         }
         else if (r < 0.4)
         {
            v(0) =  2.0 * x(1) / r - 5.0 * x(1);
            v(1) = -2.0 * x(0) / r + 5.0 * x(0);
         }
         else { v = 0.0; }
         break;
      }
      case 11:
      case 12:
      case 13:
      case 14:
      case 15:
      case 16:
      case 17:
      {
         // Taylor-Green deformation used for mesh motion in remap tests.

         // Map [-1,1] to [0,1].
         for (int d = 0; d < dim; d++) { X(d) = X(d) * 0.5 + 0.5; }

         if (dim == 1) { MFEM_ABORT("Not implemented."); }
         v(0) =  sin(M_PI*X(0)) * cos(M_PI*X(1));
         v(1) = -cos(M_PI*X(0)) * sin(M_PI*X(1));
         if (dim == 3)
         {
            v(0) *= cos(M_PI*X(2));
            v(1) *= cos(M_PI*X(2));
            v(2) = 0.0;
         }
         break;
      }
   }
}

double box(std::pair<double,double> p1, std::pair<double,double> p2,
           double theta,
           std::pair<double,double> origin, double x, double y)
{
   double xmin=p1.first;
   double xmax=p2.first;
   double ymin=p1.second;
   double ymax=p2.second;
   double ox=origin.first;
   double oy=origin.second;

   double pi = M_PI;
   double s=std::sin(theta*pi/180);
   double c=std::cos(theta*pi/180);

   double xn=c*(x-ox)-s*(y-oy)+ox;
   double yn=s*(x-ox)+c*(y-oy)+oy;

   if (xn>xmin && xn<xmax && yn>ymin && yn<ymax)
   {
      return 1.0;
   }
   else
   {
      return 0.0;
   }
}

double box3D(double xmin, double xmax, double ymin, double ymax, double zmin,
             double zmax, double theta, double ox, double oy, double x,
             double y, double z)
{
   double pi = M_PI;
   double s=std::sin(theta*pi/180);
   double c=std::cos(theta*pi/180);

   double xn=c*(x-ox)-s*(y-oy)+ox;
   double yn=s*(x-ox)+c*(y-oy)+oy;

   if (xn>xmin && xn<xmax && yn>ymin && yn<ymax && z>zmin && z<zmax)
   {
      return 1.0;
   }
   else
   {
      return 0.0;
   }
}

double get_cross(double rect1, double rect2)
{
   double intersection=rect1*rect2;
   return rect1+rect2-intersection; //union
}

double ring(double rin, double rout, Vector c, Vector y)
{
   double r = 0.;
   int dim = c.Size();
   if (dim != y.Size())
   {
      mfem_error("Origin vector and variable have to be of the same size.");
   }
   for (int i = 0; i < dim; i++)
   {
      r += pow(y(i)-c(i), 2.);
   }
   r = sqrt(r);
   if (r>rin && r<rout)
   {
      return 1.0;
   }
   else
   {
      return 0.0;
   }
}

// Initial condition: lua function or hard-coded functions
double u0_function(const Vector &x)
{
   int dim = x.Size();

   // map to the reference [-1,1] domain
   Vector X(dim);
   for (int i = 0; i < dim; i++)
   {
      double center = (bb_min[i] + bb_max[i]) * 0.5;
      X(i) = 2 * (x(i) - center) / (bb_max[i] - bb_min[i]);
   }

   int ProbExec = problem_num % 10;

   switch (ProbExec)
   {
      case 0:
      case 1:
      {
         switch (dim)
         {
            case 1:
               return exp(-40.*pow(X(0)-0.5,2));
            case 2:
            case 3:
            {
               double rx = 0.45, ry = 0.25, cx = 0., cy = -0.2, w = 10.;
               if (dim == 3)
               {
                  const double s = (1. + 0.25*cos(2*M_PI*X(2)));
                  rx *= s;
                  ry *= s;
               }
               return ( erfc(w*(X(0)-cx-rx))*erfc(-w*(X(0)-cx+rx)) *
                        erfc(w*(X(1)-cy-ry))*erfc(-w*(X(1)-cy+ry)) )/16;
            }
         }
      }
      case 2:
      {
         double x_ = X(0), y_ = X(1), rho, phi;
         rho = hypot(x_, y_);
         phi = atan2(y_, x_);
         return pow(sin(M_PI*rho),2)*sin(3*phi);
      }
      case 3:
      {
         return .5*(sin(M_PI*X(0))*sin(M_PI*X(1)) + 1.);
      }
      case 4:
      {
         double scale = 0.0225;
         double coef = (0.5/sqrt(scale));
         double slit = (X(0) <= -0.05) || (X(0) >= 0.05) || (X(1) >= 0.7);
         double cone = coef * sqrt(pow(X(0), 2.) + pow(X(1) + 0.5, 2.));
         double hump = coef * sqrt(pow(X(0) + 0.5, 2.) + pow(X(1), 2.));

         return (slit && ((pow(X(0),2.) + pow(X(1)-.5,2.))<=4.*scale)) ? 1. : 0.
                + (1. - cone) * (pow(X(0), 2.) + pow(X(1)+.5, 2.) <= 4.*scale)
                + .25 * (1. + cos(M_PI*hump))
                * ((pow(X(0)+.5, 2.) + pow(X(1), 2.)) <= 4.*scale);
      }
      case 5:
      {
         Vector y(dim);
         for (int i = 0; i < dim; i++) { y(i) = 50. * (x(i) + 1.); }

         if (dim==1)
         {
            mfem_error("This test is not supported in 1D.");
         }
         else if (dim==2)
         {
            std::pair<double, double> p1;
            std::pair<double, double> p2;
            std::pair<double, double> origin;

            // cross
            p1.first=14.; p1.second=3.;
            p2.first=17.; p2.second=26.;
            origin.first = 15.5;
            origin.second = 11.5;
            double rect1=box(p1,p2,-45.,origin,y(0),y(1));
            p1.first=7.; p1.second=10.;
            p2.first=32.; p2.second=13.;
            double rect2=box(p1,p2,-45.,origin,y(0),y(1));
            double cross=get_cross(rect1,rect2);
            // rings
            Vector c(dim);
            c(0) = 40.; c(1) = 40;
            double ring1 = ring(7., 10., c, y);
            c(1) = 20.;
            double ring2 = ring(3., 7., c, y);

            return cross + ring1 + ring2;
         }
         else
         {
            // cross
            double rect1 = box3D(7.,32.,10.,13.,10.,13.,-45.,15.5,11.5,
                                 y(0),y(1),y(2));
            double rect2 = box3D(14.,17.,3.,26.,10.,13.,-45.,15.5,11.5,
                                 y(0),y(1),y(2));
            double rect3 = box3D(14.,17.,10.,13.,3.,26.,-45.,15.5,11.5,
                                 y(0),y(1),y(2));

            double cross = get_cross(get_cross(rect1, rect2), rect3);

            // rings
            Vector c1(dim), c2(dim);
            c1(0) = 40.; c1(1) = 40; c1(2) = 40.;
            c2(0) = 40.; c2(1) = 20; c2(2) = 20.;

            double shell1 = ring(7., 10., c1, y);
            double shell2 = ring(3., 7., c2, y);

            double dom2 = cross + shell1 + shell2;

            // cross
            rect1 = box3D(2.,27.,30.,33.,30.,33.,0.,0.,0.,y(0),y(1),y(2));
            rect2 = box3D(9.,12.,23.,46.,30.,33.,0.,0.,0.,y(0),y(1),y(2));
            rect3 = box3D(9.,12.,30.,33.,23.,46.,0.,0.,0.,y(0),y(1),y(2));

            cross = get_cross(get_cross(rect1, rect2), rect3);

            double ball1 = ring(0., 7., c1, y);
            double ball2 = ring(0., 3., c2, y);
            double shell3 = ring(7., 10., c2, y);

            double dom3 = cross + ball1 + ball2 + shell3;

            double dom1 = 1. - get_cross(dom2, dom3);

            return dom1 + 2.*dom2 + 3.*dom3;
         }
      }
      case 6:
      {
         double r = x.Norml2();
         if (r >= 0.15 && r < 0.45) { return 1.; }
         else if (r >= 0.55 && r < 0.85)
         {
            return pow(cos(10.*M_PI * (r - 0.7) / 3.), 2.);
         }
         else { return 0.; }
      }
      case 7:
      {
         double r = x.Norml2();
         double a = 0.5, b = 3.e-2, c = 0.1;
         return 0.25*(1.+tanh((r+c-a)/b))*(1.-tanh((r-c-a)/b));
      }
   }
   return 0.0;
}

double s0_function(const Vector &x)
{
   // Simple nonlinear function.
   return 2.0 + sin(2*M_PI * x(0)) * sin(2*M_PI * x(1));
}

double inflow_function(const Vector &x)
{
   double r = x.Norml2();
   if ((problem_num % 10) == 6 && x.Size() == 2)
   {
      if (r >= 0.15 && r < 0.45) { return 1.; }
      else if (r >= 0.55 && r < 0.85)
      {
         return pow(cos(10.*M_PI * (r - 0.7) / 3.), 2.);
      }
      else { return 0.; }
   }
   else if ((problem_num % 10) == 7)
   {
      double a = 0.5, b = 3.e-2, c = 0.1;
      return 0.25*(1.+tanh((r+c-a)/b))*(1.-tanh((r-c-a)/b));
   }
   else { return 0.0; }
}<|MERGE_RESOLUTION|>--- conflicted
+++ resolved
@@ -718,8 +718,8 @@
       vis_us.precision(8);
 
       int Wx = 0, Wy = 0; // window position
-<<<<<<< HEAD
       const int Ww = 400, Wh = 400; // window size
+      u.HostRead();
       VisualizeField(sout, vishost, visport, u, "Solution u", Wx, Wy, Ww, Wh);
       if (product_sync)
       {
@@ -728,11 +728,6 @@
          VisualizeField(vis_us, vishost, visport, us, "Solution u_s",
                         Wx + 2*Ww, Wy, Ww, Wh);
       }
-=======
-      const int Ww = 350, Wh = 350; // window size
-      u.HostRead();
-      VisualizeField(sout, vishost, visport, u, "Solution", Wx, Wy, Ww, Wh);
->>>>>>> c3ca88ea
    }
 
    // Record the initial mass.
