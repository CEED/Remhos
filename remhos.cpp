// Copyright (c) 2017, Lawrence Livermore National Security, LLC. Produced at
// the Lawrence Livermore National Laboratory. LLNL-CODE-734707. All Rights
// reserved. See files LICENSE and NOTICE for details.
//
// This file is part of CEED, a collection of benchmarks, miniapps, software
// libraries and APIs for efficient high-order finite element and spectral
// element discretizations for exascale applications. For more information and
// source code availability see http://github.com/ceed.
//
// The CEED research is supported by the Exascale Computing Project 17-SC-20-SC,
// a collaborative effort of two U.S. Department of Energy organizations (Office
// of Science and the National Nuclear Security Administration) responsible for
// the planning and preparation of a capable exascale ecosystem, including
// software, applications, hardware, advanced system engineering and early
// testbed platforms, in support of the nation's exascale computing imperative.
//
//                    ____                 __
//                   / __ \___  ____ ___  / /_  ____  _____
//                  / /_/ / _ \/ __ `__ \/ __ \/ __ \/ ___/
//                 / _, _/  __/ / / / / / / / / /_/ (__  )
//                /_/ |_|\___/_/ /_/ /_/_/ /_/\____/____/
//
//                       High-order Remap Miniapp
//
// Remhos (REMap High-Order Solver) is a miniapp that solves the pure advection
// equations that are used to perform discontinuous field interpolation (remap)
// as part of the Eulerian phase in Arbitrary-Lagrangian Eulerian (ALE)
// simulations.
//
// Sample runs: see README.md, section 'Verification of Results'.

#include "mfem.hpp"
#include <fstream>
#include <iostream>
#include "remhos_ho.hpp"
#include "remhos_lo.hpp"
#include "remhos_fct.hpp"
#include "remhos_mono.hpp"
#include "remhos_tools.hpp"
#include "remhos_sync.hpp"

using namespace std;
using namespace mfem;

enum class HOSolverType {None, Neumann, CG, LocalInverse};
<<<<<<< HEAD
enum class LOSolverType {None, DiscrUpwind, DiscrUpwindPrec, ResDist, ResDistSubcell};
enum class FCTSolverType {None, FluxBased, ClipScale, NonlinearPenalty, FCTProject};
=======
enum class LOSolverType {None,    DiscrUpwind,    DiscrUpwindPrec,
                         ResDist, ResDistSubcell, MassBased};
enum class FCTSolverType {None, FluxBased, ClipScale, NonlinearPenalty};
>>>>>>> 6ce0ccd1
enum class MonolithicSolverType {None, ResDistMono, ResDistMonoSubcell};

// Choice for the problem setup. The fluid velocity, initial condition and
// inflow boundary condition are chosen based on this parameter.
int problem_num;

// 0 is standard transport.
// 1 is standard remap (mesh moves, solution is fixed).
int exec_mode;

// Velocity coefficient
void velocity_function(const Vector &x, Vector &v);

// Initial condition
double u0_function(const Vector &x);
double s0_function(const Vector &x);

// Inflow boundary condition
double inflow_function(const Vector &x);

// Mesh bounding box
Vector bb_min, bb_max;

class AdvectionOperator : public TimeDependentOperator
{
private:
   BilinearForm &Mbf, &ml;
   ParBilinearForm &Kbf;
   ParBilinearForm &M_HO, &K_HO;
   Vector &lumpedM;

   Vector start_mesh_pos, start_submesh_pos;
   GridFunction &mesh_pos, *submesh_pos, &mesh_vel, &submesh_vel;

   mutable ParGridFunction x_gf;

   double dt;
   Assembly &asmbl;

   LowOrderMethod &lom;
   DofInfo &dofs;

   HOSolver *ho_solver;
   LOSolver *lo_solver;
   FCTSolver *fct_solver;
   MonolithicSolver *mono_solver;

public:
   AdvectionOperator(int size, BilinearForm &Mbf_, BilinearForm &_ml,
                     Vector &_lumpedM,
                     ParBilinearForm &Kbf_,
                     ParBilinearForm &M_HO_, ParBilinearForm &K_HO_,
                     GridFunction &pos, GridFunction *sub_pos,
                     GridFunction &vel, GridFunction &sub_vel,
                     Assembly &_asmbl, LowOrderMethod &_lom, DofInfo &_dofs,
                     HOSolver *hos, LOSolver *los, FCTSolver *fct,
                     MonolithicSolver *mos);

   virtual void Mult(const Vector &x, Vector &y) const;

   virtual void SetDt(double _dt) { dt = _dt; }
   void SetRemapStartPos(const Vector &m_pos, const Vector &sm_pos)
   {
      start_mesh_pos    = m_pos;
      start_submesh_pos = sm_pos;
   }

   virtual ~AdvectionOperator() { }
};

int main(int argc, char *argv[])
{
   // Initialize MPI.
   MPI_Session mpi(argc, argv);
   const int myid = mpi.WorldRank();

   const char *mesh_file = "data/periodic-square.mesh";
   int rs_levels = 2;
   int rp_levels = 0;
   int order = 3;
   int mesh_order = 2;
   int ode_solver_type = 3;
   HOSolverType ho_type           = HOSolverType::LocalInverse;
   LOSolverType lo_type           = LOSolverType::None;
   FCTSolverType fct_type         = FCTSolverType::None;
   MonolithicSolverType mono_type = MonolithicSolverType::None;
   int bounds_type = 0;
   bool pa = false;
   bool next_gen_full = false;
   int smth_ind_type = 0;
   double t_final = 4.0;
   double dt = 0.005;
   bool visualization = true;
   bool visit = false;
   bool verify_bounds = false;
   bool product_sync = false;
   int vis_steps = 100;
   const char *device_config = "cpu";

   int precision = 8;
   cout.precision(precision);

   OptionsParser args(argc, argv);
   args.AddOption(&mesh_file, "-m", "--mesh",
                  "Mesh file to use.");
   args.AddOption(&problem_num, "-p", "--problem",
                  "Problem setup to use. See options in velocity_function().");
   args.AddOption(&rs_levels, "-rs", "--refine-serial",
                  "Number of times to refine the mesh uniformly in serial.");
   args.AddOption(&rp_levels, "-rp", "--refine-parallel",
                  "Number of times to refine the mesh uniformly in parallel.");
   args.AddOption(&order, "-o", "--order",
                  "Order (degree) of the finite element solution.");
   args.AddOption(&mesh_order, "-mo", "--mesh-order",
                  "Order (degree) of the mesh.");
   args.AddOption(&ode_solver_type, "-s", "--ode-solver",
                  "ODE solver: 1 - Forward Euler,\n\t"
                  "            2 - RK2 SSP, 3 - RK3 SSP, 4 - RK4, 6 - RK6.");
   args.AddOption((int*)(&ho_type), "-ho", "--ho-type",
                  "High-Order Solver: 0 - No HO solver,\n\t"
                  "                   1 - Neumann iteration,\n\t"
                  "                   2 - CG solver,\n\t"
                  "                   3 - Local inverse.");
   args.AddOption((int*)(&lo_type), "-lo", "--lo-type",
                  "Low-Order Solver: 0 - No LO solver,\n\t"
                  "                  1 - Discrete Upwind,\n\t"
                  "                  2 - Preconditioned Discrete Upwind,\n\t"
                  "                  3 - Residual Distribution,\n\t"
                  "                  4 - Subcell Residual Distribution,\n\t"
                  "                  5 - Mass-Based Element Average.");
   args.AddOption((int*)(&fct_type), "-fct", "--fct-type",
                  "Correction type: 0 - No nonlinear correction,\n\t"
                  "                 1 - Flux-based FCT,\n\t"
                  "                 2 - Local clip + scale,\n\t"
                  "                 3 - Local clip + nonlinear penalization.");
   args.AddOption((int*)(&mono_type), "-mono", "--mono-type",
                  "Monolithic solver: 0 - No monolithic solver,\n\t"
                  "                   1 - Residual Distribution,\n\t"
                  "                   2 - Subcell Residual Distribution.");
   args.AddOption(&bounds_type, "-bt", "--bounds-type",
                  "Bounds stencil type: 0 - overlapping elements,\n\t"
                  "                     1 - matrix sparsity pattern.");
   args.AddOption(&pa, "-pa", "--partial-assembly", "-no-pa",
                  "--no-partial-assembly",
                  "Enable or disable partial assembly for the HO solution.");
   args.AddOption(&next_gen_full, "-full", "--next-gen-full", "-no-full",
                  "--no-next-gen-full",
                  "Enable or disable next gen full assembly for the HO solution.");
   args.AddOption(&device_config, "-d", "--device",
                  "Device configuration string, see Device::Configure().");
   args.AddOption(&smth_ind_type, "-si", "--smth_ind",
                  "Smoothness indicator: 0 - no smoothness indicator,\n\t"
                  "                      1 - approx_quadratic,\n\t"
                  "                      2 - exact_quadratic.");
   args.AddOption(&t_final, "-tf", "--t-final",
                  "Final time; start time is 0.");
   args.AddOption(&dt, "-dt", "--time-step",
                  "Time step.");
   args.AddOption(&visualization, "-vis", "--visualization", "-no-vis",
                  "--no-visualization",
                  "Enable or disable GLVis visualization.");
   args.AddOption(&visit, "-visit", "--visit-datafiles", "-no-visit",
                  "--no-visit-datafiles",
                  "Save data files for VisIt (visit.llnl.gov) visualization.");
   args.AddOption(&verify_bounds, "-vb", "--verify-bounds", "-no-vb",
                  "--no-verify-bounds",
                  "Verify solution bounds after each time step.");
   args.AddOption(&product_sync, "-ps", "--product-sync", "-no-ps",
                  "--no-product-sync",
                  "Enable remap of synchronized product fields.");
   args.AddOption(&vis_steps, "-vs", "--visualization-steps",
                  "Visualize every n-th timestep.");
   args.Parse();
   if (!args.Good())
   {
      if (myid == 0) { args.PrintUsage(cout); }
      return 1;
   }
   if (myid == 0) { args.PrintOptions(cout); }

   // Enable hardware devices such as GPUs, and programming models such as
   // CUDA, OCCA, RAJA and OpenMP based on command line options.
   Device device(device_config);
   if (myid == 0) { device.Print(); }

   // When not using lua, exec mode is derived from problem number convention
   if (problem_num < 10)      { exec_mode = 0; }
   else if (problem_num < 20) { exec_mode = 1; }
   else { MFEM_ABORT("Unspecified execution mode."); }

   // Read the serial mesh from the given mesh file on all processors.
   // Refine the mesh in serial to increase the resolution.
   Mesh *mesh = new Mesh(Mesh::LoadFromFile(mesh_file, 1, 1));
   const int dim = mesh->Dimension();
   for (int lev = 0; lev < rs_levels; lev++) { mesh->UniformRefinement(); }
   mesh->GetBoundingBox(bb_min, bb_max, max(order, 1));

   // Only standard assembly in 1D (some mfem functions just abort in 1D).
   if ((pa || next_gen_full) && dim == 1)
   {
      MFEM_WARNING("Disabling PA / FA for 1D.");
      pa = false;
      next_gen_full = false;
   }

   // Parallel partitioning of the mesh.
   // Refine the mesh further in parallel to increase the resolution.
   ParMesh pmesh(MPI_COMM_WORLD, *mesh);
   delete mesh;
   for (int lev = 0; lev < rp_levels; lev++) { pmesh.UniformRefinement(); }

   // Define the ODE solver used for time integration. Several explicit
   // Runge-Kutta methods are available.
   ODESolver *ode_solver = NULL;
   switch (ode_solver_type)
   {
      case 1: ode_solver = new ForwardEulerSolver; break;
      case 2: ode_solver = new RK2Solver(1.0); break;
      case 3: ode_solver = new RK3SSPSolver; break;
      case 4:
         if (myid == 0) { MFEM_WARNING("RK4 may violate the bounds."); }
         ode_solver = new RK4Solver; break;
      case 6:
         if (myid == 0) { MFEM_WARNING("RK6 may violate the bounds."); }
         ode_solver = new RK6Solver; break;
      default:
         cout << "Unknown ODE solver type: " << ode_solver_type << '\n';
         return 3;
   }

   // Check if the input mesh is periodic.
   const bool periodic = pmesh.GetNodes() != NULL &&
                         dynamic_cast<const L2_FECollection *>
                         (pmesh.GetNodes()->FESpace()->FEColl()) != NULL;
   pmesh.SetCurvature(mesh_order, periodic);

   FiniteElementCollection *mesh_fec;
   if (periodic)
   {
      mesh_fec = new L2_FECollection(mesh_order, dim, BasisType::GaussLobatto);
   }
   else
   {
      mesh_fec = new H1_FECollection(mesh_order, dim, BasisType::GaussLobatto);
   }
   // Current mesh positions.
   ParFiniteElementSpace mesh_pfes(&pmesh, mesh_fec, dim);
   ParGridFunction x(&mesh_pfes);
   pmesh.SetNodalGridFunction(&x);

   // Store initial mesh positions.
   Vector x0(x.Size());
   x0 = x;

   // Velocity for the problem. Depending on the execution mode, this is the
   // advective velocity (transport) or mesh velocity (remap).
   VectorFunctionCoefficient velocity(dim, velocity_function);

   // Mesh velocity.
   GridFunction v_gf(x.FESpace());
   VectorGridFunctionCoefficient v_coef(&v_gf);

   // If remap is on, obtain the mesh velocity by moving the mesh to the final
   // mesh positions, and taking the displacement vector.
   // The mesh motion resembles a time-dependent deformation, e.g., similar to
   // a deformation that is obtained by a Lagrangian simulation.
   if (exec_mode == 1)
   {
      ParGridFunction v(&mesh_pfes);
      VectorFunctionCoefficient vcoeff(dim, velocity_function);
      v.ProjectCoefficient(vcoeff);

      double t = 0.0;
      while (t < t_final)
      {
         t += dt;
         // Move the mesh nodes.
         x.Add(std::min(dt, t_final-t), v);
         // Update the node velocities.
         v.ProjectCoefficient(vcoeff);
      }

      // Pseudotime velocity.
      add(x, -1.0, x0, v_gf);

      // Return the mesh to the initial configuration.
      x = x0;
   }

   // Define the discontinuous DG finite element space of the given
   // polynomial order on the refined mesh.
   const int btype = BasisType::Positive;
   DG_FECollection fec(order, dim, btype);
   ParFiniteElementSpace pfes(&pmesh, &fec);

   // Check for meaningful combinations of parameters.
   const bool forced_bounds = lo_type   != LOSolverType::None ||
                              mono_type != MonolithicSolverType::None;
   if (forced_bounds)
   {
      MFEM_VERIFY(btype == 2,
                  "Monotonicity treatment requires Bernstein basis.");

      if (order == 0)
      {
         // Disable monotonicity treatment for piecewise constants.
         if (myid == 0)
         { mfem_warning("For -o 0, monotonicity treatment is disabled."); }
         lo_type = LOSolverType::None;
         fct_type = FCTSolverType::None;
         mono_type = MonolithicSolverType::None;
      }
   }

   const bool use_subcell_RD =
      ( lo_type   == LOSolverType::ResDistSubcell ||
        mono_type == MonolithicSolverType::ResDistMonoSubcell );

   if (use_subcell_RD && order==1)
   { MFEM_ABORT("Subcell schemes are not applicable to linear FE."); }

   const int prob_size = pfes.GlobalTrueVSize();
   if (myid == 0) { cout << "Number of unknowns: " << prob_size << endl; }

   // Fields related to inflow BC.
   FunctionCoefficient inflow(inflow_function);
   ParGridFunction inflow_gf(&pfes);
   if (problem_num == 7) // Convergence test: use high order projection.
   {
      L2_FECollection l2_fec(order, dim);
      ParFiniteElementSpace l2_fes(&pmesh, &l2_fec);
      ParGridFunction l2_inflow(&l2_fes);
      l2_inflow.ProjectCoefficient(inflow);
      inflow_gf.ProjectGridFunction(l2_inflow);
   }
   else { inflow_gf.ProjectCoefficient(inflow); }

   // Set up the bilinear and linear forms corresponding to the DG
   // discretization.
   ParBilinearForm m(&pfes);
   m.AddDomainIntegrator(new MassIntegrator);

   ParBilinearForm M_HO(&pfes);
   M_HO.AddDomainIntegrator(new MassIntegrator);

   ParBilinearForm k(&pfes);
   ParBilinearForm K_HO(&pfes);
   if (exec_mode == 0)
   {
      k.AddDomainIntegrator(new ConvectionIntegrator(velocity, -1.0));
      K_HO.AddDomainIntegrator(new ConvectionIntegrator(velocity, -1.0));
   }
   else if (exec_mode == 1)
   {
      k.AddDomainIntegrator(new ConvectionIntegrator(v_coef));
      K_HO.AddDomainIntegrator(new ConvectionIntegrator(v_coef));
   }

   if (ho_type == HOSolverType::CG ||
       ho_type == HOSolverType::LocalInverse ||
       fct_type == FCTSolverType::FluxBased)
   {
      if (exec_mode == 0)
      {
         DGTraceIntegrator *dgt_i = new DGTraceIntegrator(velocity, 1.0, -0.5);
         DGTraceIntegrator *dgt_b = new DGTraceIntegrator(velocity, 1.0, -0.5);
         K_HO.AddInteriorFaceIntegrator(new TransposeIntegrator(dgt_i));
         K_HO.AddBdrFaceIntegrator(new TransposeIntegrator(dgt_b));
      }
      else if (exec_mode == 1)
      {
         DGTraceIntegrator *dgt_i = new DGTraceIntegrator(v_coef, -1.0, -0.5);
         DGTraceIntegrator *dgt_b = new DGTraceIntegrator(v_coef, -1.0, -0.5);
         K_HO.AddInteriorFaceIntegrator(new TransposeIntegrator(dgt_i));
         K_HO.AddBdrFaceIntegrator(new TransposeIntegrator(dgt_b));
      }

      K_HO.KeepNbrBlock(true);
   }

   if (pa)
   {
      M_HO.SetAssemblyLevel(AssemblyLevel::PARTIAL);
      K_HO.SetAssemblyLevel(AssemblyLevel::PARTIAL);
   }

   if (next_gen_full)
   {
      K_HO.SetAssemblyLevel(AssemblyLevel::FULL);
   }

   M_HO.Assemble();
   K_HO.Assemble(0);

   if (pa == false)
   {
      M_HO.Finalize();
      K_HO.Finalize(0);
   }

   // Compute the lumped mass matrix.
   Vector lumpedM;
   ParBilinearForm ml(&pfes);
   ml.AddDomainIntegrator(new LumpedIntegrator(new MassIntegrator));
   ml.Assemble();
   ml.Finalize();
   ml.SpMat().GetDiag(lumpedM);

   m.Assemble();
   m.Finalize();
   int skip_zeros = 0;
   k.Assemble(skip_zeros);
   k.Finalize(skip_zeros);

   // Store topological dof data.
   DofInfo dofs(pfes, bounds_type);

   // Precompute data required for high and low order schemes. This could be put
   // into a separate routine. I am using a struct now because the various
   // schemes require quite different information.
   LowOrderMethod lom;
   lom.subcell_scheme = use_subcell_RD;

   lom.pk = NULL;
   if (lo_type == LOSolverType::DiscrUpwind)
   {
      lom.smap = SparseMatrix_Build_smap(k.SpMat());
      lom.D = k.SpMat();

      if (exec_mode == 0)
      {
         ComputeDiscreteUpwindingMatrix(k.SpMat(), lom.smap, lom.D);
      }
   }
   else if (lo_type == LOSolverType::DiscrUpwindPrec)
   {
      lom.pk = new ParBilinearForm(&pfes);
      if (exec_mode == 0)
      {
         lom.pk->AddDomainIntegrator(
            new PrecondConvectionIntegrator(velocity, -1.0) );
      }
      else if (exec_mode == 1)
      {
         lom.pk->AddDomainIntegrator(
            new PrecondConvectionIntegrator(v_coef) );
      }
      lom.pk->Assemble(skip_zeros);
      lom.pk->Finalize(skip_zeros);

      lom.smap = SparseMatrix_Build_smap(lom.pk->SpMat());
      lom.D = lom.pk->SpMat();

      if (exec_mode == 0)
      {
         ComputeDiscreteUpwindingMatrix(lom.pk->SpMat(), lom.smap, lom.D);
      }
   }
   if (exec_mode == 1) { lom.coef = &v_coef; }
   else                { lom.coef = &velocity; }

   // Face integration rule.
   const FaceElementTransformations *ft =
      pmesh.GetFaceElementTransformations(0);
   const int el_order = pfes.GetFE(0)->GetOrder();
   int ft_order = ft->Elem1->OrderW() + 2 * el_order;
   if (pfes.GetFE(0)->Space() == FunctionSpace::Pk) { ft_order++; }
   lom.irF = &IntRules.Get(ft->FaceGeom, ft_order);

   DG_FECollection fec0(0, dim, btype);
   DG_FECollection fec1(1, dim, btype);

   ParMesh *subcell_mesh = NULL;
   lom.SubFes0 = NULL;
   lom.SubFes1 = NULL;
   FiniteElementCollection *fec_sub = NULL;
   ParFiniteElementSpace *pfes_sub = NULL;;
   ParGridFunction *xsub = NULL;
   ParGridFunction v_sub_gf;
   VectorGridFunctionCoefficient v_sub_coef;
   Vector x0_sub;

   if (order > 1)
   {
      // The mesh corresponding to Bezier subcells of order p is constructed.
      // NOTE: The mesh is assumed to consist of quads or hexes.
      MFEM_VERIFY(order > 1, "This code should not be entered for order = 1.");

      // Get a uniformly refined mesh.
      const int btype = BasisType::ClosedUniform;
      subcell_mesh = new ParMesh(ParMesh::MakeRefined(pmesh, order, btype));

      // Check if the mesh is periodic.
      const L2_FECollection *L2_coll = dynamic_cast<const L2_FECollection *>
                                       (pmesh.GetNodes()->FESpace()->FEColl());
      if (L2_coll == NULL)
      {
         // Standard non-periodic mesh.
         // Note that the fine mesh is always linear.
         fec_sub = new H1_FECollection(1, dim, BasisType::ClosedUniform);
         pfes_sub = new ParFiniteElementSpace(subcell_mesh, fec_sub, dim);
         xsub = new ParGridFunction(pfes_sub);
         subcell_mesh->SetCurvature(1);
         subcell_mesh->SetNodalGridFunction(xsub);
      }
      else
      {
         // Periodic mesh - the node positions must be corrected after the call
         // to the above Mesh constructor. Note that the fine mesh is always
         // linear.
         const bool disc_nodes = true;
         subcell_mesh->SetCurvature(1, disc_nodes);

         fec_sub = new L2_FECollection(1, dim, BasisType::ClosedUniform);
         pfes_sub = new ParFiniteElementSpace(subcell_mesh, fec_sub, dim);
         xsub = new ParGridFunction(pfes_sub);
         subcell_mesh->SetNodalGridFunction(xsub);

         GridFunction *coarse = pmesh.GetNodes();
         InterpolationGridTransfer transf(*coarse->FESpace(), *pfes_sub);
         transf.ForwardOperator().Mult(*coarse, *xsub);
      }

      lom.SubFes0 = new FiniteElementSpace(subcell_mesh, &fec0);
      lom.SubFes1 = new FiniteElementSpace(subcell_mesh, &fec1);

      // Submesh velocity.
      v_sub_gf.SetSpace(pfes_sub);
      v_sub_gf.ProjectCoefficient(velocity);

      // Zero it out on boundaries (not moving boundaries).
      Array<int> ess_bdr, ess_vdofs;
      if (subcell_mesh->bdr_attributes.Size() > 0)
      {
         ess_bdr.SetSize(subcell_mesh->bdr_attributes.Max());
      }
      ess_bdr = 1;
      xsub->ParFESpace()->GetEssentialVDofs(ess_bdr, ess_vdofs);
      for (int i = 0; i < ess_vdofs.Size(); i++)
      {
         if (ess_vdofs[i] == -1) { v_sub_gf(i) = 0.0; }
      }
      v_sub_coef.SetGridFunction(&v_sub_gf);

      // Store initial submesh positions.
      x0_sub = *xsub;

      // Integrator on the submesh.
      if (exec_mode == 0)
      {
         lom.subcellCoeff = &velocity;
         lom.VolumeTerms = new MixedConvectionIntegrator(velocity, -1.0);
      }
      else if (exec_mode == 1)
      {
         lom.subcellCoeff = &v_sub_coef;
         lom.VolumeTerms = new MixedConvectionIntegrator(v_sub_coef);
      }
   }
   else { subcell_mesh = &pmesh; }

   Assembly asmbl(dofs, lom, inflow_gf, pfes, subcell_mesh, exec_mode);

   // Setup the initial conditions.
   const int vsize = pfes.GetVSize();
   Array<int> offset((product_sync) ? 3 : 2);
   for (int i = 0; i < offset.Size(); i++) { offset[i] = i*vsize; }
   BlockVector S(offset, Device::GetMemoryType());
   // Primary scalar field is u.
   ParGridFunction u(&pfes);
   u.MakeRef(&pfes, S, offset[0]);
   FunctionCoefficient u0(u0_function);
   u.ProjectCoefficient(u0);
   u.SyncAliasMemory(S);
   // For the case of product remap, we also solve for s and u_s.
   ParGridFunction s, us;
   Array<bool> u_bool_el, u_bool_dofs;
   if (product_sync)
   {
      s.SetSpace(&pfes);
      ComputeBoolIndicators(pmesh.GetNE(), u, u_bool_el, u_bool_dofs);
      BoolFunctionCoefficient sc(s0_function, u_bool_el);
      s.ProjectCoefficient(sc);

      us.MakeRef(&pfes, S, offset[1]);
      double *h_us = us.HostWrite();
      const double *h_u = u.HostRead();
      const double *h_s = s.HostRead();
      // Simple - we don't target conservation at initialization.
      for (int i = 0; i < s.Size(); i++) { h_us[i] = h_u[i] * h_s[i]; }
      us.SyncAliasMemory(S);
   }

   // Smoothness indicator.
   SmoothnessIndicator *smth_indicator = NULL;
   if (smth_ind_type)
   {
      smth_indicator = new SmoothnessIndicator(smth_ind_type, *subcell_mesh,
                                               pfes, u, dofs);
   }

   // Setup of the high-order solver (if any).
   HOSolver *ho_solver = NULL;
   if (ho_type == HOSolverType::Neumann)
   {
      ho_solver = new NeumannHOSolver(pfes, m, k, lumpedM, asmbl);
   }
   else if (ho_type == HOSolverType::CG)
   {
      ho_solver = new CGHOSolver(pfes, M_HO, K_HO);
   }
   else if (ho_type == HOSolverType::LocalInverse)
   {
      ho_solver = new LocalInverseHOSolver(pfes, M_HO, K_HO);
   }

   // Setup the low order solver (if any).
   LOSolver *lo_solver = NULL;
   Array<int> lo_smap;
   const bool time_dep = (exec_mode == 0) ? false : true;
   if (lo_type == LOSolverType::DiscrUpwind)
   {
      lo_smap = SparseMatrix_Build_smap(k.SpMat());
      lo_solver = new DiscreteUpwind(pfes, k.SpMat(), lo_smap,
                                     lumpedM, asmbl, time_dep);
   }
   else if (lo_type == LOSolverType::DiscrUpwindPrec)
   {
      lo_smap = SparseMatrix_Build_smap(lom.pk->SpMat());
      lo_solver = new DiscreteUpwind(pfes, lom.pk->SpMat(), lo_smap,
                                     lumpedM, asmbl, time_dep);
   }
   else if (lo_type == LOSolverType::ResDist)
   {
      const bool subcell_scheme = false;
      if (pa)
      {
         lo_solver = new PAResidualDistribution(pfes, k, asmbl, lumpedM,
                                                subcell_scheme, time_dep);
         if (exec_mode == 0)
         {
            const PAResidualDistribution *RD_ptr =
               dynamic_cast<const PAResidualDistribution*>(lo_solver);
            RD_ptr->SampleVelocity(FaceType::Interior);
            RD_ptr->SampleVelocity(FaceType::Boundary);
            RD_ptr->SetupPA(FaceType::Interior);
            RD_ptr->SetupPA(FaceType::Boundary);
         }
      }
      else
      {
         lo_solver = new ResidualDistribution(pfes, k, asmbl, lumpedM,
                                              subcell_scheme, time_dep);
      }
   }
   else if (lo_type == LOSolverType::ResDistSubcell)
   {
      const bool subcell_scheme = true;
      if (pa)
      {
         lo_solver = new PAResidualDistributionSubcell(pfes, k, asmbl, lumpedM,
                                                       subcell_scheme, time_dep);
         if (exec_mode == 0)
         {
            const PAResidualDistributionSubcell *RD_ptr =
               dynamic_cast<const PAResidualDistributionSubcell*>(lo_solver);
            RD_ptr->SampleVelocity(FaceType::Interior);
            RD_ptr->SampleVelocity(FaceType::Boundary);
            RD_ptr->SetupPA(FaceType::Interior);
            RD_ptr->SetupPA(FaceType::Boundary);
         }
      }
      else
      {
         lo_solver = new ResidualDistribution(pfes, k, asmbl, lumpedM,
                                              subcell_scheme, time_dep);
      }
   }
   else if (lo_type == LOSolverType::MassBased)
   {
      MFEM_VERIFY(ho_solver != nullptr,
                  "Mass-Based LO solver requires a choice of a HO solver.");
      lo_solver = new MassBasedAvg(pfes, *ho_solver,
                                   (exec_mode == 1) ? &v_gf : nullptr);
   }

   // Setup of the monolithic solver (if any).
   MonolithicSolver *mono_solver = NULL;
   bool mass_lim = (problem_num != 6 && problem_num != 7) ? true : false;
   if (mono_type == MonolithicSolverType::ResDistMono)
   {
      const bool subcell_scheme = false;
      mono_solver = new MonoRDSolver(pfes, k.SpMat(), m.SpMat(), lumpedM,
                                     asmbl, smth_indicator, velocity,
                                     subcell_scheme, time_dep, mass_lim);
   }
   else if (mono_type == MonolithicSolverType::ResDistMonoSubcell)
   {
      const bool subcell_scheme = true;
      mono_solver = new MonoRDSolver(pfes, k.SpMat(), m.SpMat(), lumpedM,
                                     asmbl, smth_indicator, velocity,
                                     subcell_scheme, time_dep, mass_lim);
   }

   // Print the starting meshes and initial condition.
   ofstream meshHO("meshHO_init.mesh");
   meshHO.precision(precision);
   pmesh.PrintAsOne(meshHO);
   if (subcell_mesh)
   {
      ofstream meshLO("meshLO_init.mesh");
      meshLO.precision(precision);
      subcell_mesh->PrintAsOne(meshLO);
   }
   ofstream sltn("sltn_init.gf");
   sltn.precision(precision);
   u.SaveAsOne(sltn);

   // Create data collection for solution output: either VisItDataCollection for
   // ASCII data files, or SidreDataCollection for binary data files.
   DataCollection *dc = NULL;
   if (visit)
   {
      dc = new VisItDataCollection("Remhos", &pmesh);
      dc->SetPrecision(precision);
      dc->RegisterField("solution", &u);
      dc->SetCycle(0);
      dc->SetTime(0.0);
      dc->Save();
   }

   socketstream sout, vis_s, vis_us;
   char vishost[] = "localhost";
   int  visport   = 19916;
   if (visualization)
   {
      // Make sure all MPI ranks have sent their 'v' solution before initiating
      // another set of GLVis connections (one from each rank):
      MPI_Barrier(pmesh.GetComm());

      sout.precision(8);
      vis_s.precision(8);
      vis_us.precision(8);

      int Wx = 0, Wy = 0; // window position
      const int Ww = 400, Wh = 400; // window size
      u.HostRead();
      s.HostRead();
      VisualizeField(sout, vishost, visport, u, "Solution u", Wx, Wy, Ww, Wh);
      if (product_sync)
      {
         VisualizeField(vis_s, vishost, visport, s, "Solution s",
                        Wx + Ww, Wy, Ww, Wh);
         VisualizeField(vis_us, vishost, visport, us, "Solution u_s",
                        Wx + 2*Ww, Wy, Ww, Wh);
      }
   }

   // Record the initial mass.
   MPI_Comm comm = pmesh.GetComm();
   Vector masses(lumpedM);
   const double mass0_u_loc = lumpedM * u;
   double mass0_u, mass0_us;
   MPI_Allreduce(&mass0_u_loc, &mass0_u, 1, MPI_DOUBLE, MPI_SUM, comm);
   if (product_sync)
   {
      const double mass0_us_loc = lumpedM * us;
      MPI_Allreduce(&mass0_us_loc, &mass0_us, 1, MPI_DOUBLE, MPI_SUM, comm);
   }

   // Setup of the FCT solver (if any).
   Array<int> K_HO_smap;
   FCTSolver *fct_solver = NULL;
   if (fct_type == FCTSolverType::FluxBased)
   {
      MFEM_VERIFY(pa == false, "Flux-based FCT and PA are incompatible.");
      K_HO.SpMat().HostReadI();
      K_HO.SpMat().HostReadJ();
      K_HO.SpMat().HostReadData();
      K_HO_smap = SparseMatrix_Build_smap(K_HO.SpMat());
      const int fct_iterations = 1;
      fct_solver = new FluxBasedFCT(pfes, smth_indicator, dt, K_HO.SpMat(),
                                    K_HO_smap, M_HO.SpMat(), fct_iterations);
   }
   else if (fct_type == FCTSolverType::ClipScale)
   {
      fct_solver = new ClipScaleSolver(pfes, smth_indicator, dt);
   }
   else if (fct_type == FCTSolverType::NonlinearPenalty)
   {
      fct_solver = new NonlinearPenaltySolver(pfes, smth_indicator, dt);
   }
   else if (fct_type == FCTSolverType::FCTProject)
   {
      fct_solver = new ElementFCTProjection(pfes, dt);
   }

   AdvectionOperator adv(S.Size(), m, ml, lumpedM, k, M_HO, K_HO,
                         x, xsub, v_gf, v_sub_gf, asmbl, lom, dofs,
                         ho_solver, lo_solver, fct_solver, mono_solver);

   double t = 0.0;
   adv.SetTime(t);
   ode_solver->Init(adv);

   double umin, umax;
   GetMinMax(u, umin, umax);

   if (exec_mode == 1)
   {
      adv.SetRemapStartPos(x0, x0_sub);

      // For remap, the pseudo-time always evolves from 0 to 1.
      t_final = 1.0;
   }

   ParGridFunction res = u;
   double residual;
   double s_min_glob = numeric_limits<double>::infinity(),
          s_max_glob = -numeric_limits<double>::infinity();
   const int NE = pmesh.GetNE();

   // Time-integration (loop over the time iterations, ti, with a time-step dt).
   bool done = false;
   for (int ti = 0; !done;)
   {
      double dt_real = min(dt, t_final - t);

      adv.SetDt(dt_real);
      if (lo_solver)  { lo_solver->UpdateTimeStep(dt_real); }
      if (fct_solver) { fct_solver->UpdateTimeStep(dt_real); }


      if (product_sync)
      {
         ComputeMinMaxS(pmesh.GetNE(), us, u, s_min_glob, s_max_glob);
#ifdef REMHOS_FCT_PRODUCT_DEBUG
         if (myid == 0)
         {
            std::cout << "   --- Full time step" << std::endl;
            std::cout << "   in:  ";
            std::cout << std::scientific << std::setprecision(5);
            std::cout << "min_s: " << s_min_glob
                      << "; max_s: " << s_max_glob << std::endl;
         }
#endif
      }

      ode_solver->Step(S, t, dt_real);
      ti++;

      // S has been modified, update the alias
      u.SyncMemory(S);
      if (product_sync)
      {
         us.SyncMemory(S);

         // It is known that RK time integrators with more than 1 stage may
         // cause violation of the lower bounds for us.
         // The lower bound is corrected, causing small conservation error.
         // Correction can also be done with localized bounds for s, but for
         // now we have implemented only the minimum global bound.
         u.HostRead();
         us.HostReadWrite();
         const int s = u.Size();
         Array<bool> active_elem, active_dofs;
         ComputeBoolIndicators(NE, u, active_elem, active_dofs);
         for (int i = 0; i < s; i++)
         {
            if (active_dofs[i] == false) { continue; }

            double us_min = u(i) * s_min_glob;
            if (us(i) < us_min) { us(i) = us_min; }
         }

#ifdef REMHOS_FCT_PRODUCT_DEBUG
         ComputeMinMaxS(NE, us, u, s_min_glob, s_max_glob);
         if (myid == 0)
         {
            std::cout << "   out: ";
            std::cout << std::scientific << std::setprecision(5);
            std::cout << "min_s: " << s_min_glob
                      << "; max_s: " << s_max_glob << std::endl;
         }
#endif
      }

      // Monotonicity check for debug purposes mainly.
      if (verify_bounds && forced_bounds && smth_indicator == NULL)
      {
         double umin_new, umax_new;
         GetMinMax(u, umin_new, umax_new);
         if (problem_num % 10 != 6 && problem_num % 10 != 7)
         {
            if (myid == 0)
            {
               MFEM_VERIFY(umin_new > umin - 1e-12,
                           "Undershoot of " << umin - umin_new);
               MFEM_VERIFY(umax_new < umax + 1e-12,
                           "Overshoot of " << umax_new - umax);
            }
            umin = umin_new;
            umax = umax_new;
         }
         else
         {
            if (myid == 0)
            {
               MFEM_VERIFY(umin_new > 0.0 - 1e-12,
                           "Undershoot of " << 0.0 - umin_new);
               MFEM_VERIFY(umax_new < 1.0 + 1e-12,
                           "Overshoot of " << umax_new - 1.0);
            }
         }
      }

      if (exec_mode == 1)
      {
         x0.HostReadWrite(); v_sub_gf.HostReadWrite();
         x.HostReadWrite();
         add(x0, t, v_gf, x);
         x0_sub.HostReadWrite(); v_sub_gf.HostReadWrite();
         MFEM_VERIFY(xsub != NULL,
                     "xsub == NULL/This code should not be entered for order = 1.");
         xsub->HostReadWrite();
         add(x0_sub, t, v_sub_gf, *xsub);
      }

      if (problem_num != 6 && problem_num != 7 && problem_num != 8)
      {
         done = (t >= t_final - 1.e-8*dt);
      }
      else
      {
         // Steady state problems - stop at convergence.
         double res_loc = 0.;
         lumpedM.HostReadWrite(); u.HostReadWrite(); res.HostReadWrite();
         for (int i = 0; i < res.Size(); i++)
         {
            res_loc += pow( (lumpedM(i) * u(i) / dt) - (lumpedM(i) * res(i) / dt), 2. );
         }
         MPI_Allreduce(&res_loc, &residual, 1, MPI_DOUBLE, MPI_SUM, comm);

         residual = sqrt(residual);
         if (residual < 1.e-12 && t >= 1.) { done = true; u = res; }
         else { res = u; }
      }

      if (done || ti % vis_steps == 0)
      {
         if (myid == 0)
         {
            cout << "time step: " << ti << ", time: " << t << ", residual: "
                 << residual << endl;
         }

         if (visualization)
         {
            int Wx = 0, Wy = 0; // window position
            int Ww = 400, Wh = 400; // window size
            VisualizeField(sout, vishost, visport, u, "Solution",
                           Wx, Wy, Ww, Wh);
            if (product_sync)
            {
               // Recompute s = u_s / u.
               ComputeRatio(pmesh.GetNE(), us, u, s, u_bool_el, u_bool_dofs);
               VisualizeField(vis_s, vishost, visport, s, "Solution s",
                              Wx + Ww, Wy, Ww, Wh);
               VisualizeField(vis_us, vishost, visport, us, "Solution u_s",
                              Wx + 2*Ww, Wy, Ww, Wh);
            }
         }

         if (visit)
         {
            dc->SetCycle(ti);
            dc->SetTime(t);
            dc->Save();
         }
      }
   }

   // Print the final meshes and solution.
   {
      ofstream meshHO("meshHO_final.mesh");
      meshHO.precision(precision);
      pmesh.PrintAsOne(meshHO);
      if (subcell_mesh)
      {
         ofstream meshLO("meshLO_final.mesh");
         meshLO.precision(precision);
         subcell_mesh->PrintAsOne(meshLO);
      }
      ofstream sltn("sltn_final.gf");
      sltn.precision(precision);
      u.SaveAsOne(sltn);
   }

   // Check for mass conservation.
   double mass_u_loc = 0.0, mass_us_loc = 0.0;
   if (exec_mode == 1)
   {
      ml.BilinearForm::operator=(0.0);
      ml.Assemble();
      lumpedM.HostRead();
      ml.SpMat().GetDiag(lumpedM);
      mass_u_loc = lumpedM * u;
      if (product_sync) { mass_us_loc = lumpedM * us; }
   }
   else
   {
      mass_u_loc = masses * u;
      if (product_sync) { mass_us_loc = masses * us; }
   }
   double mass_u, mass_us, s_max;
   MPI_Allreduce(&mass_u_loc, &mass_u, 1, MPI_DOUBLE, MPI_SUM, comm);
   const double umax_loc = u.Max();
   MPI_Allreduce(&umax_loc, &umax, 1, MPI_DOUBLE, MPI_MAX, comm);
   if (product_sync)
   {
      ComputeRatio(pmesh.GetNE(), us, u, s, u_bool_el, u_bool_dofs);
      const double s_max_loc = s.Max();
      MPI_Allreduce(&mass_us_loc, &mass_us, 1, MPI_DOUBLE, MPI_SUM, comm);
      MPI_Allreduce(&s_max_loc, &s_max, 1, MPI_DOUBLE, MPI_MAX, comm);
   }
   if (myid == 0)
   {
      cout << setprecision(10)
           << "Final mass u:  " << mass_u << endl
           << "Max value u:   " << umax << endl << setprecision(6)
           << "Mass loss u:   " << abs(mass0_u - mass_u) << endl;
      if (product_sync)
      {
         cout << setprecision(10)
              << "Final mass us: " << mass_us << endl
              << "Max value s:   " << s_max << endl << setprecision(6)
              << "Mass loss us:  " << abs(mass0_us - mass_us) << endl;
      }
   }

   // Compute errors, if the initial condition is equal to the final solution
   if (problem_num == 4) // solid body rotation
   {
      double err = u.ComputeLpError(1., u0);
      if (myid == 0) { cout << "L1-error: " << err << "." << endl; }
   }
   else if (problem_num == 7)
   {
      FunctionCoefficient u_ex(inflow_function);
      double e1 = u.ComputeLpError(1., u_ex);
      double e2 = u.ComputeLpError(2., u_ex);
      double eInf = u.ComputeLpError(numeric_limits<double>::infinity(), u_ex);
      if (myid == 0)
      {
         cout << "L1-error: " << e1 << "." << endl;

         // write output
         ofstream file("errors.txt", ios_base::app);

         if (!file)
         {
            MFEM_ABORT("Error opening file.");
         }
         else
         {
            ostringstream strs;
            strs << e1 << " " << e2 << " " << eInf << "\n";
            string str = strs.str();
            file << str;
            file.close();
         }
      }
   }

   if (smth_indicator)
   {
      // Print the values of the smoothness indicator.
      ParGridFunction si_val;
      smth_indicator->ComputeSmoothnessIndicator(u, si_val);
      {
         ofstream smth("si_final.gf");
         smth.precision(precision);
         si_val.SaveAsOne(smth);
      }
   }

   // Free the used memory.
   delete mono_solver;
   delete fct_solver;
   delete smth_indicator;
   delete ho_solver;

   delete ode_solver;
   delete mesh_fec;
   delete lom.pk;
   delete dc;

   if (order > 1)
   {
      delete subcell_mesh;
      delete fec_sub;
      delete pfes_sub;
      delete xsub;
      delete lom.SubFes0;
      delete lom.SubFes1;
      delete lom.VolumeTerms;
   }

   return 0;
}

AdvectionOperator::AdvectionOperator(int size, BilinearForm &Mbf_,
                                     BilinearForm &_ml, Vector &_lumpedM,
                                     ParBilinearForm &Kbf_,
                                     ParBilinearForm &M_HO_, ParBilinearForm &K_HO_,
                                     GridFunction &pos, GridFunction *sub_pos,
                                     GridFunction &vel, GridFunction &sub_vel,
                                     Assembly &_asmbl,
                                     LowOrderMethod &_lom, DofInfo &_dofs,
                                     HOSolver *hos, LOSolver *los, FCTSolver *fct,
                                     MonolithicSolver *mos) :
   TimeDependentOperator(size), Mbf(Mbf_), ml(_ml), Kbf(Kbf_),
   M_HO(M_HO_), K_HO(K_HO_),
   lumpedM(_lumpedM),
   start_mesh_pos(pos.Size()), start_submesh_pos(sub_vel.Size()),
   mesh_pos(pos), submesh_pos(sub_pos),
   mesh_vel(vel), submesh_vel(sub_vel),
   x_gf(Kbf.ParFESpace()),
   asmbl(_asmbl), lom(_lom), dofs(_dofs),
   ho_solver(hos), lo_solver(los), fct_solver(fct), mono_solver(mos) { }

void AdvectionOperator::Mult(const Vector &X, Vector &Y) const
{
   if (exec_mode == 1)
   {
      // Move the mesh positions.
      const double t = GetTime();
      add(start_mesh_pos, t, mesh_vel, mesh_pos);
      if (submesh_pos)
      {
         add(start_submesh_pos, t, submesh_vel, *submesh_pos);
      }
      // Reset precomputed geometric data.
      Mbf.FESpace()->GetMesh()->DeleteGeometricFactors();

      // Reassemble on the new mesh. Element contributions.
      // Currently needed to have the sparse matrices used by the LO methods.
      Mbf.BilinearForm::operator=(0.0);
      Mbf.Assemble();
      Kbf.BilinearForm::operator=(0.0);
      Kbf.Assemble(0);
      ml.BilinearForm::operator=(0.0);
      ml.Assemble();
      lumpedM.HostReadWrite();
      ml.SpMat().GetDiag(lumpedM);

      M_HO.BilinearForm::operator=(0.0);
      M_HO.Assemble();
      K_HO.BilinearForm::operator=(0.0);
      K_HO.Assemble(0);

      if (lom.pk)
      {
         lom.pk->BilinearForm::operator=(0.0);
         lom.pk->Assemble();
      }

      // Face contributions.
      asmbl.bdrInt = 0.;
      Mesh *mesh = M_HO.FESpace()->GetMesh();
      const int dim = mesh->Dimension(), ne = mesh->GetNE();
      Array<int> bdrs, orientation;
      FaceElementTransformations *Trans;

      if (auto RD_ptr = dynamic_cast<const PAResidualDistribution*>(lo_solver))
      {
         RD_ptr->SampleVelocity(FaceType::Interior);
         RD_ptr->SampleVelocity(FaceType::Boundary);
         RD_ptr->SetupPA(FaceType::Interior);
         RD_ptr->SetupPA(FaceType::Boundary);
      }
      else
      {
         for (int k = 0; k < ne; k++)
         {
            if (dim == 1)      { mesh->GetElementVertices(k, bdrs); }
            else if (dim == 2) { mesh->GetElementEdges(k, bdrs, orientation); }
            else if (dim == 3) { mesh->GetElementFaces(k, bdrs, orientation); }

            for (int i = 0; i < dofs.numBdrs; i++)
            {
               Trans = mesh->GetFaceElementTransformations(bdrs[i]);
               asmbl.ComputeFluxTerms(k, i, Trans, lom);
            }
         }
      }
   }

   const int size = Kbf.ParFESpace()->GetVSize();
   const int NE   = Kbf.ParFESpace()->GetNE();

   // Needed because X and Y are allocated on the host by the ODESolver.
   X.Read(); Y.Read();

   Vector u, d_u;
   Vector* xptr = const_cast<Vector*>(&X);
   u.MakeRef(*xptr, 0, size);
   d_u.MakeRef(Y, 0, size);
   Vector du_HO(u.Size()), du_LO(u.Size());

   x_gf = u;
   x_gf.ExchangeFaceNbrData();

   if (mono_solver) { mono_solver->CalcSolution(u, d_u); }
   else if (fct_solver)
   {
      MFEM_VERIFY(ho_solver && lo_solver, "FCT requires HO and LO solvers.");

      lo_solver->CalcLOSolution(u, du_LO);
      ho_solver->CalcHOSolution(u, du_HO);

      dofs.ComputeElementsMinMax(u, dofs.xe_min, dofs.xe_max, NULL, NULL);
      dofs.ComputeBounds(dofs.xe_min, dofs.xe_max, dofs.xi_min, dofs.xi_max);
      fct_solver->CalcFCTSolution(x_gf, lumpedM, du_HO, du_LO,
                                  dofs.xi_min, dofs.xi_max, d_u);
   }
   else if (lo_solver) { lo_solver->CalcLOSolution(u, d_u); }
   // The HO option must be last, since some LO solvers use the HO. Then if the
   // user only wants to run LO, this order will give him the LO solution.
   else if (ho_solver) { ho_solver->CalcHOSolution(u, d_u); }
   else { MFEM_ABORT("No solver was chosen."); }

   d_u.SyncAliasMemory(Y);

   // Remap the product field, if there is a product field.
   if (X.Size() > size)
   {
      Vector us, d_us;
      us.MakeRef(*xptr, size, size);
      d_us.MakeRef(Y, size, size);

      x_gf = us;
      x_gf.ExchangeFaceNbrData();

      if (mono_solver) { mono_solver->CalcSolution(us, d_us); }
      else if (fct_solver)
      {
         MFEM_VERIFY(ho_solver && lo_solver, "FCT requires HO and LO solvers.");

         Vector d_us_HO(us.Size()), d_us_LO;
         if (fct_solver->NeedsLOProductInput())
         {
            d_us_LO.SetSize(us.Size());
            lo_solver->CalcLOSolution(us, d_us_LO);
         }
         ho_solver->CalcHOSolution(us, d_us_HO);

         // Compute the ratio s = us_old / u_old, and old active dofs.
         Vector s(size);
         Array<bool> s_bool_el, s_bool_dofs;
         ComputeRatio(NE, us, u, s, s_bool_el, s_bool_dofs);
#ifdef REMHOS_FCT_PRODUCT_DEBUG
         const int myid = x_gf.ParFESpace()->GetMyRank();
         if (myid == 0) { std::cout << "      --- RK stage" << std::endl; }
         std::cout << "      in:  ";
         ComputeMinMaxS(s, s_bool_dofs, myid);
#endif

         // Bounds for s, based on the old values (and old active dofs).
         // This doesn't consider s values from the old inactive dofs, because
         // there were no bounds restriction on them at the previous time step.
         dofs.ComputeElementsMinMax(s, dofs.xe_min, dofs.xe_max,
                                    &s_bool_el, &s_bool_dofs);
         dofs.ComputeBounds(dofs.xe_min, dofs.xe_max,
                            dofs.xi_min, dofs.xi_max, &s_bool_el);

         // Evolve u and get the new active dofs.
         Vector u_new(size);
         add(1.0, u, dt, d_u, u_new);
         Array<bool> s_bool_el_new, s_bool_dofs_new;
         ComputeBoolIndicators(NE, u_new, s_bool_el_new, s_bool_dofs_new);

         fct_solver->CalcFCTProduct(x_gf, lumpedM, d_us_HO, d_us_LO,
                                    dofs.xi_min, dofs.xi_max,
                                    u_new,
                                    s_bool_el_new, s_bool_dofs_new, d_us);

#ifdef REMHOS_FCT_PRODUCT_DEBUG
         Vector us_new(size);
         add(1.0, us, dt, d_us, us_new);
         std::cout << "      out: ";
         ComputeMinMaxS(NE, us_new, u_new, myid);
#endif
      }
      else if (lo_solver) { lo_solver->CalcLOSolution(us, d_us); }
      else if (ho_solver) { ho_solver->CalcHOSolution(us, d_us); }
      else { MFEM_ABORT("No solver was chosen."); }

      d_us.SyncAliasMemory(Y);
   }
}

// Velocity coefficient
void velocity_function(const Vector &x, Vector &v)
{
   int dim = x.Size();

   // map to the reference [-1,1] domain
   Vector X(dim);
   for (int i = 0; i < dim; i++)
   {
      double center = (bb_min[i] + bb_max[i]) * 0.5;
      X(i) = 2 * (x(i) - center) / (bb_max[i] - bb_min[i]);
   }

   int ProbExec = problem_num % 20;

   switch (ProbExec)
   {
      case 0:
      {
         // Translations in 1D, 2D, and 3D
         switch (dim)
         {
            case 1: v(0) = 1.0; break;
            case 2: v(0) = sqrt(2./3.); v(1) = sqrt(1./3.); break;
            case 3: v(0) = sqrt(3./6.); v(1) = sqrt(2./6.); v(2) = sqrt(1./6.);
               break;
         }
         break;
      }
      case 1:
      case 2:
      case 4:
      {
         // Clockwise rotation in 2D around the origin
         const double w = M_PI/2;
         switch (dim)
         {
            case 1: v(0) = 1.0; break;
            case 2: v(0) = -w*X(1); v(1) = w*X(0); break;
            case 3: v(0) = -w*X(1); v(1) = w*X(0); v(2) = 0.0; break;
         }
         break;
      }
      case 3:
      {
         // Clockwise twisting rotation in 2D around the origin
         const double w = M_PI/2;
         double d = max((X(0)+1.)*(1.-X(0)),0.) * max((X(1)+1.)*(1.-X(1)),0.);
         d = d*d;
         switch (dim)
         {
            case 1: v(0) = 1.0; break;
            case 2: v(0) = d*w*X(1); v(1) = -d*w*X(0); break;
            case 3: v(0) = d*w*X(1); v(1) = -d*w*X(0); v(2) = 0.0; break;
         }
         break;
      }
      case 5:
      {
         switch (dim)
         {
            case 1: v(0) = 1.0; break;
            case 2: v(0) = 1.0; v(1) = 1.0; break;
            case 3: v(0) = 1.0; v(1) = 1.0; v(2) = 1.0; break;
         }
         break;
      }
      case 6:
      case 7:
      {
         switch (dim)
         {
            case 1: v(0) = 1.0; break;
            case 2: v(0) = x(1); v(1) = -x(0); break;
            case 3: v(0) = x(1); v(1) = -x(0); v(2) = 0.0; break;
         }
         break;
      }
      case 11:
      {
         // Gresho deformation used for mesh motion in remap tests.
         const double r = sqrt(x(0)*x(0) + x(1)*x(1));
         if (r < 0.2)
         {
            v(0) =  5.0 * x(1);
            v(1) = -5.0 * x(0);
         }
         else if (r < 0.4)
         {
            v(0) =  2.0 * x(1) / r - 5.0 * x(1);
            v(1) = -2.0 * x(0) / r + 5.0 * x(0);
         }
         else { v = 0.0; }
         break;
      }
      case 10:
      case 12:
      case 13:
      case 14:
      case 15:
      case 16:
      case 17:
      {
         // Taylor-Green deformation used for mesh motion in remap tests.

         // Map [-1,1] to [0,1].
         for (int d = 0; d < dim; d++) { X(d) = X(d) * 0.5 + 0.5; }

         if (dim == 1) { MFEM_ABORT("Not implemented."); }
         v(0) =  sin(M_PI*X(0)) * cos(M_PI*X(1));
         v(1) = -cos(M_PI*X(0)) * sin(M_PI*X(1));
         if (dim == 3)
         {
            v(0) *= cos(M_PI*X(2));
            v(1) *= cos(M_PI*X(2));
            v(2) = 0.0;
         }
         break;
      }
   }
}

double box(std::pair<double,double> p1, std::pair<double,double> p2,
           double theta,
           std::pair<double,double> origin, double x, double y)
{
   double xmin=p1.first;
   double xmax=p2.first;
   double ymin=p1.second;
   double ymax=p2.second;
   double ox=origin.first;
   double oy=origin.second;

   double pi = M_PI;
   double s=std::sin(theta*pi/180);
   double c=std::cos(theta*pi/180);

   double xn=c*(x-ox)-s*(y-oy)+ox;
   double yn=s*(x-ox)+c*(y-oy)+oy;

   if (xn>xmin && xn<xmax && yn>ymin && yn<ymax)
   {
      return 1.0;
   }
   else
   {
      return 0.0;
   }
}

double box3D(double xmin, double xmax, double ymin, double ymax, double zmin,
             double zmax, double theta, double ox, double oy, double x,
             double y, double z)
{
   double pi = M_PI;
   double s=std::sin(theta*pi/180);
   double c=std::cos(theta*pi/180);

   double xn=c*(x-ox)-s*(y-oy)+ox;
   double yn=s*(x-ox)+c*(y-oy)+oy;

   if (xn>xmin && xn<xmax && yn>ymin && yn<ymax && z>zmin && z<zmax)
   {
      return 1.0;
   }
   else
   {
      return 0.0;
   }
}

double get_cross(double rect1, double rect2)
{
   double intersection=rect1*rect2;
   return rect1+rect2-intersection; //union
}

double ring(double rin, double rout, Vector c, Vector y)
{
   double r = 0.;
   int dim = c.Size();
   if (dim != y.Size())
   {
      mfem_error("Origin vector and variable have to be of the same size.");
   }
   for (int i = 0; i < dim; i++)
   {
      r += pow(y(i)-c(i), 2.);
   }
   r = sqrt(r);
   if (r>rin && r<rout)
   {
      return 1.0;
   }
   else
   {
      return 0.0;
   }
}

// Initial condition: lua function or hard-coded functions
double u0_function(const Vector &x)
{
   int dim = x.Size();

   // map to the reference [-1,1] domain
   Vector X(dim);
   for (int i = 0; i < dim; i++)
   {
      double center = (bb_min[i] + bb_max[i]) * 0.5;
      X(i) = 2 * (x(i) - center) / (bb_max[i] - bb_min[i]);
   }

   int ProbExec = problem_num % 10;

   switch (ProbExec)
   {
      case 0:
      case 1:
      {
         switch (dim)
         {
            case 1:
               return exp(-40.*pow(X(0)-0.5,2));
            case 2:
            case 3:
            {
               double rx = 0.45, ry = 0.25, cx = 0., cy = -0.2, w = 10.;
               if (dim == 3)
               {
                  const double s = (1. + 0.25*cos(2*M_PI*X(2)));
                  rx *= s;
                  ry *= s;
               }
               return ( erfc(w*(X(0)-cx-rx))*erfc(-w*(X(0)-cx+rx)) *
                        erfc(w*(X(1)-cy-ry))*erfc(-w*(X(1)-cy+ry)) )/16;
            }
         }
      }
      case 2:
      {
         double x_ = X(0), y_ = X(1), rho, phi;
         rho = hypot(x_, y_);
         phi = atan2(y_, x_);
         return pow(sin(M_PI*rho),2)*sin(3*phi);
      }
      case 3:
      {
         return .5*(sin(M_PI*X(0))*sin(M_PI*X(1)) + 1.);
      }
      case 4:
      {
         double scale = 0.0225;
         double coef = (0.5/sqrt(scale));
         double slit = (X(0) <= -0.05) || (X(0) >= 0.05) || (X(1) >= 0.7);
         double cone = coef * sqrt(pow(X(0), 2.) + pow(X(1) + 0.5, 2.));
         double hump = coef * sqrt(pow(X(0) + 0.5, 2.) + pow(X(1), 2.));

         return (slit && ((pow(X(0),2.) + pow(X(1)-.5,2.))<=4.*scale)) ? 1. : 0.
                + (1. - cone) * (pow(X(0), 2.) + pow(X(1)+.5, 2.) <= 4.*scale)
                + .25 * (1. + cos(M_PI*hump))
                * ((pow(X(0)+.5, 2.) + pow(X(1), 2.)) <= 4.*scale);
      }
      case 5:
      {
         Vector y(dim);
         for (int i = 0; i < dim; i++) { y(i) = 50. * (x(i) + 1.); }

         if (dim==1)
         {
            mfem_error("This test is not supported in 1D.");
         }
         else if (dim==2)
         {
            std::pair<double, double> p1;
            std::pair<double, double> p2;
            std::pair<double, double> origin;

            // cross
            p1.first=14.; p1.second=3.;
            p2.first=17.; p2.second=26.;
            origin.first = 15.5;
            origin.second = 11.5;
            double rect1=box(p1,p2,-45.,origin,y(0),y(1));
            p1.first=7.; p1.second=10.;
            p2.first=32.; p2.second=13.;
            double rect2=box(p1,p2,-45.,origin,y(0),y(1));
            double cross=get_cross(rect1,rect2);
            // rings
            Vector c(dim);
            c(0) = 40.; c(1) = 40;
            double ring1 = ring(7., 10., c, y);
            c(1) = 20.;
            double ring2 = ring(3., 7., c, y);

            return cross + ring1 + ring2;
         }
         else
         {
            // cross
            double rect1 = box3D(7.,32.,10.,13.,10.,13.,-45.,15.5,11.5,
                                 y(0),y(1),y(2));
            double rect2 = box3D(14.,17.,3.,26.,10.,13.,-45.,15.5,11.5,
                                 y(0),y(1),y(2));
            double rect3 = box3D(14.,17.,10.,13.,3.,26.,-45.,15.5,11.5,
                                 y(0),y(1),y(2));

            double cross = get_cross(get_cross(rect1, rect2), rect3);

            // rings
            Vector c1(dim), c2(dim);
            c1(0) = 40.; c1(1) = 40; c1(2) = 40.;
            c2(0) = 40.; c2(1) = 20; c2(2) = 20.;

            double shell1 = ring(7., 10., c1, y);
            double shell2 = ring(3., 7., c2, y);

            double dom2 = cross + shell1 + shell2;

            // cross
            rect1 = box3D(2.,27.,30.,33.,30.,33.,0.,0.,0.,y(0),y(1),y(2));
            rect2 = box3D(9.,12.,23.,46.,30.,33.,0.,0.,0.,y(0),y(1),y(2));
            rect3 = box3D(9.,12.,30.,33.,23.,46.,0.,0.,0.,y(0),y(1),y(2));

            cross = get_cross(get_cross(rect1, rect2), rect3);

            double ball1 = ring(0., 7., c1, y);
            double ball2 = ring(0., 3., c2, y);
            double shell3 = ring(7., 10., c2, y);

            double dom3 = cross + ball1 + ball2 + shell3;

            double dom1 = 1. - get_cross(dom2, dom3);

            return dom1 + 2.*dom2 + 3.*dom3;
         }
      }
      case 6:
      {
         double r = x.Norml2();
         if (r >= 0.15 && r < 0.45) { return 1.; }
         else if (r >= 0.55 && r < 0.85)
         {
            return pow(cos(10.*M_PI * (r - 0.7) / 3.), 2.);
         }
         else { return 0.; }
      }
      case 7:
      {
         double r = x.Norml2();
         double a = 0.5, b = 3.e-2, c = 0.1;
         return 0.25*(1.+tanh((r+c-a)/b))*(1.-tanh((r-c-a)/b));
      }
   }
   return 0.0;
}

double s0_function(const Vector &x)
{
   // Simple nonlinear function.
   return 2.0 + sin(2*M_PI * x(0)) * sin(2*M_PI * x(1));
}

double inflow_function(const Vector &x)
{
   double r = x.Norml2();
   if ((problem_num % 10) == 6 && x.Size() == 2)
   {
      if (r >= 0.15 && r < 0.45) { return 1.; }
      else if (r >= 0.55 && r < 0.85)
      {
         return pow(cos(10.*M_PI * (r - 0.7) / 3.), 2.);
      }
      else { return 0.; }
   }
   else if ((problem_num % 10) == 7)
   {
      double a = 0.5, b = 3.e-2, c = 0.1;
      return 0.25*(1.+tanh((r+c-a)/b))*(1.-tanh((r-c-a)/b));
   }
   else { return 0.0; }
}<|MERGE_RESOLUTION|>--- conflicted
+++ resolved
@@ -43,14 +43,9 @@
 using namespace mfem;
 
 enum class HOSolverType {None, Neumann, CG, LocalInverse};
-<<<<<<< HEAD
-enum class LOSolverType {None, DiscrUpwind, DiscrUpwindPrec, ResDist, ResDistSubcell};
 enum class FCTSolverType {None, FluxBased, ClipScale, NonlinearPenalty, FCTProject};
-=======
 enum class LOSolverType {None,    DiscrUpwind,    DiscrUpwindPrec,
                          ResDist, ResDistSubcell, MassBased};
-enum class FCTSolverType {None, FluxBased, ClipScale, NonlinearPenalty};
->>>>>>> 6ce0ccd1
 enum class MonolithicSolverType {None, ResDistMono, ResDistMonoSubcell};
 
 // Choice for the problem setup. The fluid velocity, initial condition and
