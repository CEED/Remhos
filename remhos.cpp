// Copyright (c) 2017, Lawrence Livermore National Security, LLC. Produced at
// the Lawrence Livermore National Laboratory. LLNL-CODE-734707. All Rights
// reserved. See files LICENSE and NOTICE for details.
//
// This file is part of CEED, a collection of benchmarks, miniapps, software
// libraries and APIs for efficient high-order finite element and spectral
// element discretizations for exascale applications. For more information and
// source code availability see http://github.com/ceed.
//
// The CEED research is supported by the Exascale Computing Project 17-SC-20-SC,
// a collaborative effort of two U.S. Department of Energy organizations (Office
// of Science and the National Nuclear Security Administration) responsible for
// the planning and preparation of a capable exascale ecosystem, including
// software, applications, hardware, advanced system engineering and early
// testbed platforms, in support of the nation's exascale computing imperative.
//
//                    ____                 __
//                   / __ \___  ____ ___  / /_  ____  _____
//                  / /_/ / _ \/ __ `__ \/ __ \/ __ \/ ___/
//                 / _, _/  __/ / / / / / / / / /_/ (__  )
//                /_/ |_|\___/_/ /_/ /_/_/ /_/\____/____/
//
//                       High-order Remap Miniapp
//
// Remhos (REMap High-Order Solver) is a miniapp that solves the pure advection
// equations that are used to perform discontinuous field interpolation (remap)
// as part of the Eulerian phase in Arbitrary-Lagrangian Eulerian (ALE)
// simulations.
//
// Sample runs: see README.md, section 'Verification of Results'.

#define MFEM_DEBUG_COLOR 154
#include "debug.hpp"

#include "remhos.hpp"

using namespace std;
using namespace mfem;

<<<<<<< HEAD
// Mesh bounding box
Vector bb_min, bb_max;

// Visualization window position and size
const int Wx = 800, Wy = 300;
const int Ww = 640, Wh = 640;
=======
enum class HOSolverType {None, Neumann, CG, LocalInverse};
enum class FCTSolverType {None, FluxBased, ClipScale,
                          NonlinearPenalty, FCTProject};
enum class LOSolverType {None,    DiscrUpwind,    DiscrUpwindPrec,
                         ResDist, ResDistSubcell, MassBased};
enum class MonolithicSolverType {None, ResDistMono, ResDistMonoSubcell};

enum class TimeStepControl {FixedTimeStep, LOBoundsError};

// Choice for the problem setup. The fluid velocity, initial condition and
// inflow boundary condition are chosen based on this parameter.
int problem_num;

// 0 is standard transport.
// 1 is standard remap (mesh moves, solution is fixed).
int exec_mode;

// Velocity coefficient
void velocity_function(const Vector &x, Vector &v);

// Initial condition
double u0_function(const Vector &x);
double s0_function(const Vector &x);

// Inflow boundary condition
double inflow_function(const Vector &x);

// Mesh bounding box
Vector bb_min, bb_max;

class AdvectionOperator : public TimeDependentOperator
{
private:
   BilinearForm &Mbf, &ml;
   ParBilinearForm &Kbf;
   ParBilinearForm &M_HO, &K_HO;
   Vector &lumpedM;

   Vector start_mesh_pos, start_submesh_pos;
   GridFunction &mesh_pos, *submesh_pos, &mesh_vel, &submesh_vel;

   mutable ParGridFunction x_gf;

   double dt;
   TimeStepControl dt_control;
   mutable double dt_est;
   Assembly &asmbl;

   LowOrderMethod &lom;
   DofInfo &dofs;

   HOSolver *ho_solver;
   LOSolver *lo_solver;
   FCTSolver *fct_solver;
   MonolithicSolver *mono_solver;

   void UpdateTimeStepEstimate(const Vector &x, const Vector &dx,
                               const Vector &x_min, const Vector &x_max) const;

public:
   AdvectionOperator(int size, BilinearForm &Mbf_, BilinearForm &_ml,
                     Vector &_lumpedM,
                     ParBilinearForm &Kbf_,
                     ParBilinearForm &M_HO_, ParBilinearForm &K_HO_,
                     GridFunction &pos, GridFunction *sub_pos,
                     GridFunction &vel, GridFunction &sub_vel,
                     Assembly &_asmbl, LowOrderMethod &_lom, DofInfo &_dofs,
                     HOSolver *hos, LOSolver *los, FCTSolver *fct,
                     MonolithicSolver *mos);

   virtual void Mult(const Vector &x, Vector &y) const;

   void SetTimeStepControl(TimeStepControl tsc)
   {
      if (tsc == TimeStepControl::LOBoundsError)
      {
         MFEM_VERIFY(lo_solver,
                     "The selected time step control requires a LO solver.");
      }
      dt_control = tsc;
   }
   void SetDt(double _dt) { dt = _dt; dt_est = dt; }
   double GetTimeStepEstimate() { return dt_est; }

   void SetRemapStartPos(const Vector &m_pos, const Vector &sm_pos)
   {
      start_mesh_pos    = m_pos;
      start_submesh_pos = sm_pos;
   }

   virtual ~AdvectionOperator() { }
};
>>>>>>> a6eaf1b9

/// Main ///
int main(int argc, char *argv[])
{
   // Initialize MPI.
   MPI_Session mpi(argc, argv);
   const int myid = mpi.WorldRank();

   const char *mesh_file = "data/periodic-square.mesh";
   int rs_levels = 2;
   int rp_levels = 0;
   int order = 3;
   int mesh_order = 2;
   int ode_solver_type = 3;
   HOSolverType ho_type           = HOSolverType::LocalInverse;
   LOSolverType lo_type           = LOSolverType::None;
   FCTSolverType fct_type         = FCTSolverType::None;
   MonolithicSolverType mono_type = MonolithicSolverType::None;
   int bounds_type = 0;
   bool pa = false;
   bool next_gen_full = false;
   int smth_ind_type = 0;
   double t_final = 4.0;
   TimeStepControl dt_control = TimeStepControl::FixedTimeStep;
   double dt = 0.005;
   int max_tsteps = -1;
   bool visualization = true;
   bool visit = false;
   bool verify_bounds = false;
   bool product_sync = false;
   int vis_steps = 100;
   const char *device_config = "cpu";
   bool amr = false;
   int amr_estimator = amr::Estimator::L2ZZ;
   double amr_ref_threshold = 2e-3;
   double amr_deref_threshold = 1e-5;
   int amr_max_level = 2; // only for JJt
   int amr_nc_limit = 0;
   double dt_factor = 2.0;

   int precision = 8;
   cout.precision(precision);

   OptionsParser args(argc, argv);
   args.AddOption(&mesh_file, "-m", "--mesh",
                  "Mesh file to use.");
   args.AddOption(&problem_num, "-p", "--problem",
                  "Problem setup to use. See options in velocity_function().");
   args.AddOption(&rs_levels, "-rs", "--refine-serial",
                  "Number of times to refine the mesh uniformly in serial.");
   args.AddOption(&rp_levels, "-rp", "--refine-parallel",
                  "Number of times to refine the mesh uniformly in parallel.");
   args.AddOption(&order, "-o", "--order",
                  "Order (degree) of the finite element solution.");
   args.AddOption(&mesh_order, "-mo", "--mesh-order",
                  "Order (degree) of the mesh.");
   args.AddOption(&ode_solver_type, "-s", "--ode-solver",
                  "ODE solver: 1 - Forward Euler,\n\t"
                  "            2 - RK2 SSP, 3 - RK3 SSP, 4 - RK4, 6 - RK6.");
   args.AddOption((int*)(&ho_type), "-ho", "--ho-type",
                  "High-Order Solver: 0 - No HO solver,\n\t"
                  "                   1 - Neumann iteration,\n\t"
                  "                   2 - CG solver,\n\t"
                  "                   3 - Local inverse.");
   args.AddOption((int*)(&lo_type), "-lo", "--lo-type",
                  "Low-Order Solver: 0 - No LO solver,\n\t"
                  "                  1 - Discrete Upwind,\n\t"
                  "                  2 - Preconditioned Discrete Upwind,\n\t"
                  "                  3 - Residual Distribution,\n\t"
                  "                  4 - Subcell Residual Distribution,\n\t"
                  "                  5 - Mass-Based Element Average.");
   args.AddOption((int*)(&fct_type), "-fct", "--fct-type",
                  "Correction type: 0 - No nonlinear correction,\n\t"
                  "                 1 - Flux-based FCT,\n\t"
                  "                 2 - Local clip + scale,\n\t"
                  "                 3 - Local clip + nonlinear penalization.");
   args.AddOption((int*)(&mono_type), "-mono", "--mono-type",
                  "Monolithic solver: 0 - No monolithic solver,\n\t"
                  "                   1 - Residual Distribution,\n\t"
                  "                   2 - Subcell Residual Distribution.");
   args.AddOption(&bounds_type, "-bt", "--bounds-type",
                  "Bounds stencil type: 0 - overlapping elements,\n\t"
                  "                     1 - matrix sparsity pattern.");
   args.AddOption(&pa, "-pa", "--partial-assembly", "-no-pa",
                  "--no-partial-assembly",
                  "Enable or disable partial assembly for the HO solution.");
   args.AddOption(&next_gen_full, "-full", "--next-gen-full", "-no-full",
                  "--no-next-gen-full",
                  "Enable or disable next gen full assembly for the HO solution.");
   args.AddOption(&device_config, "-d", "--device",
                  "Device configuration string, see Device::Configure().");
   args.AddOption(&smth_ind_type, "-si", "--smth_ind",
                  "Smoothness indicator: 0 - no smoothness indicator,\n\t"
                  "                      1 - approx_quadratic,\n\t"
                  "                      2 - exact_quadratic.");
   args.AddOption(&t_final, "-tf", "--t-final",
                  "Final time; start time is 0.");
   args.AddOption((int*)(&dt_control), "-dtc", "--dt-control",
                  "Time Step Control: 0 - Fixed time step, set with -dt,\n\t"
                  "                   1 - Bounds violation of the LO sltn.");
   args.AddOption(&dt, "-dt", "--time-step",
<<<<<<< HEAD
                  "Time step.");
   args.AddOption(&dt_factor, "-df", "--time-step-factor",
                  "Time step factor when adding an AMR depth level.");
   args.AddOption(&max_tsteps, "-ms", "--max-steps",
                  "Maximum number of steps (negative means no restriction).");
=======
                  "Initial time step size (dt might change based on -dtc).");
>>>>>>> a6eaf1b9
   args.AddOption(&visualization, "-vis", "--visualization", "-no-vis",
                  "--no-visualization",
                  "Enable or disable GLVis visualization.");
   args.AddOption(&visit, "-visit", "--visit-datafiles", "-no-visit",
                  "--no-visit-datafiles",
                  "Save data files for VisIt (visit.llnl.gov) visualization.");
   args.AddOption(&verify_bounds, "-vb", "--verify-bounds", "-no-vb",
                  "--no-verify-bounds",
                  "Verify solution bounds after each time step.");
   args.AddOption(&product_sync, "-ps", "--product-sync", "-no-ps",
                  "--no-product-sync",
                  "Enable remap of synchronized product fields.");
   args.AddOption(&vis_steps, "-vs", "--visualization-steps",
                  "Visualize every n-th timestep.");
   args.AddOption(&amr, "-amr", "--enable-amr", "-no-amr", "--disable-amr",
                  "Enable adaptive mesh refinement.");
   args.AddOption(&amr_estimator, "-ae", "--amr-estimator",
                  "AMR estimator: 0:ZZ, 1:L2ZZ, 2:JJt, 3:Custom");
   args.AddOption(&amr_ref_threshold, "-ar", "--amr-ref-threshold",
                  "AMR refinement threshold.");
   args.AddOption(&amr_deref_threshold, "-ad", "--amr-deref-threshold",
                  "AMR refinement threshold.");
   args.AddOption(&amr_max_level, "-am", "--amr-max-level",
                  "AMR max refined level "
                  "(after the initial serial and parallel refinements)");
   args.AddOption(&amr_nc_limit, "-al", "--amr-nc-limit",
                  "AMR maximum level of hanging nodes, (0 = unlimited)");

   args.Parse();
   if (!args.Good())
   {
      if (myid == 0) { args.PrintUsage(cout); }
      return 1;
   }
   if (myid == 0) { args.PrintOptions(cout); }

   // Enable hardware devices such as GPUs, and programming models such as
   // CUDA, OCCA, RAJA and OpenMP based on command line options.
   Device device(device_config);
   if (myid == 0) { device.Print(); }

   // When not using lua, exec mode is derived from problem number convention
   if (problem_num < 10)      { exec_mode = 0; }
   else if (problem_num < 20) { exec_mode = 1; }
   else { MFEM_ABORT("Unspecified execution mode."); }

   // AMR sanity checks
   // Re-evaluate amr_max_level after arguments have been parsed
   if (amr)
   {
      MFEM_VERIFY(exec_mode == 0, "Only standard transport is supported.")
   }

   // Read the serial mesh from the given mesh file on all processors.
   // Refine the mesh in serial to increase the resolution.
   Mesh *mesh = new Mesh(Mesh::LoadFromFile(mesh_file, 1, 1));
   const int dim = mesh->Dimension();
   if (amr)
   {
      mesh->EnsureNCMesh();
      amr_max_level += rs_levels + rp_levels;
   }

   const amr::Options amr_options = { amr_estimator,
                                      order, mesh_order,
                                      amr_max_level, amr_nc_limit,
                                      amr_ref_threshold, amr_deref_threshold
                                    };

   for (int lev = 0; lev < rs_levels; lev++) { mesh->UniformRefinement(); }
   mesh->GetBoundingBox(bb_min, bb_max, max(order, 1));
   mesh->Finalize(true);

   // Only standard assembly in 1D (some mfem functions just abort in 1D).
   if ((pa || next_gen_full) && dim == 1)
   {
      MFEM_WARNING("Disabling PA / FA for 1D.");
      pa = false;
      next_gen_full = false;
   }

   // Parallel partitioning of the mesh.
   // Refine the mesh further in parallel to increase the resolution.
   ParMesh pmesh(MPI_COMM_WORLD, *mesh);
   delete mesh;
   for (int lev = 0; lev < rp_levels; lev++) { pmesh.UniformRefinement(); }
   MPI_Comm comm = pmesh.GetComm();
   const int NE  = pmesh.GetNE();


   // Define the ODE solver used for time integration. Several explicit
   // Runge-Kutta methods are available.
   ODESolver *ode_solver = NULL;
   switch (ode_solver_type)
   {
      case 1: ode_solver = new ForwardEulerSolver; break;
      case 2: ode_solver = new RK2Solver(1.0); break;
      case 3: ode_solver = new RK3SSPSolver; break;
      case 4:
         if (myid == 0) { MFEM_WARNING("RK4 may violate the bounds."); }
         ode_solver = new RK4Solver; break;
      case 6:
         if (myid == 0) { MFEM_WARNING("RK6 may violate the bounds."); }
         ode_solver = new RK6Solver; break;
      default:
         cout << "Unknown ODE solver type: " << ode_solver_type << '\n';
         return 3;
   }

   // Check if the input mesh is periodic.
   const bool periodic = pmesh.GetNodes() != NULL &&
                         dynamic_cast<const L2_FECollection *>
                         (pmesh.GetNodes()->FESpace()->FEColl()) != NULL;
   pmesh.SetCurvature(mesh_order, periodic);

   if (amr) { pmesh.EnsureNCMesh(); }

   FiniteElementCollection *mesh_fec;
   if (periodic)
   {
      dbg("\033[7mPeriodic => L2_FECollection");
      mesh_fec = new L2_FECollection(mesh_order, dim, BasisType::GaussLobatto);
   }
   else
   {
      dbg("\033[7mStandard => H1_FECollection");
      mesh_fec = new H1_FECollection(mesh_order, dim, BasisType::GaussLobatto);
   }
   // Current mesh positions.
   ParFiniteElementSpace mesh_pfes(&pmesh, mesh_fec, dim);
   ParGridFunction x(&mesh_pfes);
   pmesh.SetNodalGridFunction(&x);

   // Store initial mesh positions.
   Vector x0(x.Size());
   x0 = x;

   // Velocity for the problem. Depending on the execution mode, this is the
   // advective velocity (transport) or mesh velocity (remap).
   VectorFunctionCoefficient velocity(dim, velocity_function);

   // Initial time step estimate (CFL-based).
   if (dt < 0.0)
   {
      dt = std::numeric_limits<double>::infinity();
      Vector vel_e(dim);
      for (int e = 0; e < NE; e++)
      {
         double length_e = pmesh.GetElementSize(e);
         auto Tr = pmesh.GetElementTransformation(e);
         auto ip = Geometries.GetCenter(pmesh.GetElementBaseGeometry(e));
         Tr->SetIntPoint(&ip);
         velocity.Eval(vel_e, *Tr, ip);
         double speed_e = sqrt(vel_e * vel_e + 1e-14);
         dt = fmin(dt, 0.25 * length_e / speed_e);
      }
      MPI_Allreduce(MPI_IN_PLACE, &dt, 1, MPI_DOUBLE, MPI_MIN, comm);
   }

   // Mesh velocity.
   // If remap is on, obtain the mesh velocity by moving the mesh to the final
   // mesh positions, and taking the displacement vector.
   // The mesh motion resembles a time-dependent deformation, e.g., similar to
   // a deformation that is obtained by a Lagrangian simulation.
   GridFunction v_gf(x.FESpace());
   VectorGridFunctionCoefficient v_mesh_coeff(&v_gf);
   if (exec_mode == 1)
   {
      assert(false);/*
      ParGridFunction v(&mesh_pfes);
      VectorFunctionCoefficient vcoeff(dim, velocity_function);
      v.ProjectCoefficient(vcoeff);

      double t = 0.0;
      while (t < t_final)
      {
         t += dt;
         // Move the mesh nodes.
         x.Add(std::min(dt, t_final-t), v);
         // Update the node velocities.
         v.ProjectCoefficient(vcoeff);
      }

      // Pseudotime velocity.
      add(x, -1.0, x0, v_gf);

      // Return the mesh to the initial configuration.
      x = x0;*/
   }

   // Define the discontinuous DG finite element space of the given
   // polynomial order on the refined mesh.
   const int btype = BasisType::Positive;
   DG_FECollection fec(order, dim, btype);
   ParFiniteElementSpace pfes(&pmesh, &fec);

   // Check for meaningful combinations of parameters.
   const bool forced_bounds = lo_type   != LOSolverType::None ||
                              mono_type != MonolithicSolverType::None;
   if (forced_bounds)
   {
      assert(false);/*
      MFEM_VERIFY(btype == 2,
                  "Monotonicity treatment requires Bernstein basis.");

      if (order == 0)
      {
         // Disable monotonicity treatment for piecewise constants.
         if (myid == 0)
         { mfem_warning("For -o 0, monotonicity treatment is disabled."); }
         lo_type = LOSolverType::None;
         fct_type = FCTSolverType::None;
         mono_type = MonolithicSolverType::None;
      }*/
   }
   const bool use_subcell_RD =
      ( lo_type   == LOSolverType::ResDistSubcell ||
        mono_type == MonolithicSolverType::ResDistMonoSubcell );
   if (use_subcell_RD)
   {
      MFEM_VERIFY(order > 1, "Subcell schemes require FE order > 2.");
   }
   if (dt_control == TimeStepControl::LOBoundsError)
   {
      MFEM_VERIFY(bounds_type == 1, "Error: -dtc 1 requires -bt 1.");
   }

   const int prob_size = pfes.GlobalTrueVSize();
   if (myid == 0) { cout << "Number of unknowns: " << prob_size << endl; }

   // Fields related to inflow BC.
   FunctionCoefficient inflow(inflow_function);
   ParGridFunction inflow_gf(&pfes);
   if (problem_num == 7) // Convergence test: use high order projection.
   {
      assert(false);/*
      L2_FECollection l2_fec(order, dim);
      ParFiniteElementSpace l2_fes(&pmesh, &l2_fec);
      ParGridFunction l2_inflow(&l2_fes);
      l2_inflow.ProjectCoefficient(inflow);
      inflow_gf.ProjectGridFunction(l2_inflow);*/
   }
   else { inflow_gf.ProjectCoefficient(inflow); }

   // Set up the bilinear and linear forms corresponding to the DG
   // discretization.
   ParBilinearForm Mbf(&pfes);
   Mbf.AddDomainIntegrator(new MassIntegrator);

   ParBilinearForm M_HO(&pfes);
   M_HO.AddDomainIntegrator(new MassIntegrator);

   ParBilinearForm Kbf(&pfes);
   ParBilinearForm K_HO(&pfes);
   if (exec_mode == 0)
   {
      Kbf.AddDomainIntegrator(new ConvectionIntegrator(velocity, -1.0));
      K_HO.AddDomainIntegrator(new ConvectionIntegrator(velocity, -1.0));
   }
   else if (exec_mode == 1)
   {
<<<<<<< HEAD
      assert(false);
      //Kbf.AddDomainIntegrator(new ConvectionIntegrator(v_coef));
      //K_HO.AddDomainIntegrator(new ConvectionIntegrator(v_coef));
=======
      k.AddDomainIntegrator(new ConvectionIntegrator(v_mesh_coeff));
      K_HO.AddDomainIntegrator(new ConvectionIntegrator(v_mesh_coeff));
>>>>>>> a6eaf1b9
   }

   if (ho_type == HOSolverType::CG ||
       ho_type == HOSolverType::LocalInverse ||
       fct_type == FCTSolverType::FluxBased)
   {
      if (exec_mode == 0)
      {
         DGTraceIntegrator *dgt_i = new DGTraceIntegrator(velocity, 1.0, -0.5);
         DGTraceIntegrator *dgt_b = new DGTraceIntegrator(velocity, 1.0, -0.5);
         K_HO.AddInteriorFaceIntegrator(new TransposeIntegrator(dgt_i));
         K_HO.AddBdrFaceIntegrator(new TransposeIntegrator(dgt_b));
      }
      else if (exec_mode == 1)
      {
<<<<<<< HEAD
         assert(false);/*
         DGTraceIntegrator *dgt_i = new DGTraceIntegrator(v_coef, -1.0, -0.5);
         DGTraceIntegrator *dgt_b = new DGTraceIntegrator(v_coef, -1.0, -0.5);
=======
         auto dgt_i = new DGTraceIntegrator(v_mesh_coeff, -1.0, -0.5);
         auto dgt_b = new DGTraceIntegrator(v_mesh_coeff, -1.0, -0.5);
>>>>>>> a6eaf1b9
         K_HO.AddInteriorFaceIntegrator(new TransposeIntegrator(dgt_i));
         K_HO.AddBdrFaceIntegrator(new TransposeIntegrator(dgt_b));*/
      }

      K_HO.KeepNbrBlock(true);
   }

   if (pa)
   {
      assert(false);/*
      M_HO.SetAssemblyLevel(AssemblyLevel::PARTIAL);
      K_HO.SetAssemblyLevel(AssemblyLevel::PARTIAL);*/
   }

   if (next_gen_full)
   {
      K_HO.SetAssemblyLevel(AssemblyLevel::FULL);
   }

   M_HO.Assemble();
   K_HO.Assemble(0);

   if (pa == false)
   {
      M_HO.Finalize();
      K_HO.Finalize(0);
   }

   // Compute the lumped mass matrix.
   Vector lumpedM;
   ParBilinearForm ml(&pfes);
   ml.AddDomainIntegrator(new LumpedIntegrator(new MassIntegrator));
   ml.Assemble();
   ml.Finalize();
   ml.SpMat().GetDiag(lumpedM);

   Mbf.Assemble();
   Mbf.Finalize();
   int skip_zeros = 0;
   Kbf.Assemble(skip_zeros);
   Kbf.Finalize(skip_zeros);

   // Store topological dof data.
   DofInfo dofs(pfes, bounds_type);

   // Precompute data required for high and low order schemes. This could be put
   // into a separate routine. I am using a struct now because the various
   // schemes require quite different information.
   LowOrderMethod lom;
   lom.subcell_scheme = use_subcell_RD;

   lom.pk = nullptr;
   if (lo_type == LOSolverType::DiscrUpwind)
   {
      assert(false);
      lom.smap = SparseMatrix_Build_smap(Kbf.SpMat());
      lom.D = Kbf.SpMat();

      if (exec_mode == 0)
      {
         ComputeDiscreteUpwindingMatrix(Kbf.SpMat(), lom.smap, lom.D);
      }
   }
   else if (lo_type == LOSolverType::DiscrUpwindPrec)
   {
      assert(false);
      lom.pk = new ParBilinearForm(&pfes);
      if (exec_mode == 0)
      {
         lom.pk->AddDomainIntegrator(
            new PrecondConvectionIntegrator(velocity, -1.0) );
      }
      else if (exec_mode == 1)
      {
         lom.pk->AddDomainIntegrator(
            new PrecondConvectionIntegrator(v_mesh_coeff) );
      }
      lom.pk->Assemble(skip_zeros);
      lom.pk->Finalize(skip_zeros);

      lom.smap = SparseMatrix_Build_smap(lom.pk->SpMat());
      lom.D = lom.pk->SpMat();

      if (exec_mode == 0)
      {
         ComputeDiscreteUpwindingMatrix(lom.pk->SpMat(), lom.smap, lom.D);
      }
   }
<<<<<<< HEAD
   if (exec_mode == 1)
   {
      assert(false);
      lom.coef = &v_coef;
   }
   else
   {
      lom.coef = &velocity;
   }
=======
   if (exec_mode == 1) { lom.coef = &v_mesh_coeff; }
   else                { lom.coef = &velocity; }
>>>>>>> a6eaf1b9

   // Face integration rule.
   const FaceElementTransformations *ft =
      pmesh.GetFaceElementTransformations(0);
   const int el_order = pfes.GetFE(0)->GetOrder();
   int ft_order = ft->Elem1->OrderW() + 2 * el_order;
   if (pfes.GetFE(0)->Space() == FunctionSpace::Pk) { ft_order++; }
   lom.irF = &IntRules.Get(ft->FaceGeom, ft_order);

   DG_FECollection fec0(0, dim, btype);
   DG_FECollection fec1(1, dim, btype);

   ParMesh *subcell_mesh = nullptr;
   lom.SubFes0 = nullptr;
   lom.SubFes1 = nullptr;
   FiniteElementCollection *fec_sub = nullptr;
   ParFiniteElementSpace *pfes_sub = nullptr;;
   ParGridFunction *xsub = nullptr;
   ParGridFunction v_sub_gf;
   VectorGridFunctionCoefficient v_sub_coef;
   Vector x0_sub;

   if (order > 1)
   {
      // The mesh corresponding to Bezier subcells of order p is constructed.
      // NOTE: The mesh is assumed to consist of quads or hexes.
      MFEM_VERIFY(order > 1, "This code should not be entered for order = 1.");

      // Get a uniformly refined mesh.
      const int btype = BasisType::ClosedUniform;
      subcell_mesh = new ParMesh(ParMesh::MakeRefined(pmesh, order, btype));

      // Check if the mesh is periodic.
      const L2_FECollection *L2_coll = dynamic_cast<const L2_FECollection *>
                                       (pmesh.GetNodes()->FESpace()->FEColl());
      if (L2_coll == NULL)
      {
         // Standard non-periodic mesh.
         // Note that the fine mesh is always linear.
         fec_sub = new H1_FECollection(1, dim, BasisType::ClosedUniform);
         pfes_sub = new ParFiniteElementSpace(subcell_mesh, fec_sub, dim);
         xsub = new ParGridFunction(pfes_sub);
         subcell_mesh->SetCurvature(1);
         subcell_mesh->SetNodalGridFunction(xsub);
      }
      else
      {
         // Periodic mesh - the node positions must be corrected after the call
         // to the above Mesh constructor. Note that the fine mesh is always
         // linear.
         const bool disc_nodes = true;
         subcell_mesh->SetCurvature(1, disc_nodes);

         fec_sub = new L2_FECollection(1, dim, BasisType::ClosedUniform);
         pfes_sub = new ParFiniteElementSpace(subcell_mesh, fec_sub, dim);
         xsub = new ParGridFunction(pfes_sub);
         subcell_mesh->SetNodalGridFunction(xsub);

         GridFunction *coarse = pmesh.GetNodes();
         InterpolationGridTransfer transf(*coarse->FESpace(), *pfes_sub);
         transf.ForwardOperator().Mult(*coarse, *xsub);
      }

      lom.SubFes0 = new FiniteElementSpace(subcell_mesh, &fec0);
      lom.SubFes1 = new FiniteElementSpace(subcell_mesh, &fec1);

      // Submesh velocity.
      v_sub_gf.SetSpace(pfes_sub);
      v_sub_gf.ProjectCoefficient(velocity);

      // Zero it out on boundaries (not moving boundaries).
      ZeroItOutOnBoundaries(subcell_mesh, xsub, v_sub_gf, v_sub_coef);

      // Store initial submesh positions.
      x0_sub = *xsub;

      // Integrator on the submesh.
      if (exec_mode == 0)
      {
         lom.subcellCoeff = &velocity;
         lom.VolumeTerms = new MixedConvectionIntegrator(velocity, -1.0);
      }
      else if (exec_mode == 1)
      {
         lom.subcellCoeff = &v_sub_coef;
         lom.VolumeTerms = new MixedConvectionIntegrator(v_sub_coef);
      }
   }
   else { subcell_mesh = &pmesh; }

   Assembly asmbl(dofs, lom, inflow_gf, pfes, subcell_mesh, exec_mode);

<<<<<<< HEAD
   LOSolver *lo_solver = nullptr;
   //Array<int> lo_smap;
   //const bool time_dep = (exec_mode == 0) ? false : true;
   if (lo_type == LOSolverType::DiscrUpwind)
   {
      assert(false);
      /*lo_smap = SparseMatrix_Build_smap(Kbf.SpMat());
      lo_solver = new DiscreteUpwind(pfes, Kbf.SpMat(), lo_smap,
                                     lumpedM, asmbl, time_dep);*/
   }
   else if (lo_type == LOSolverType::DiscrUpwindPrec)
   {
      assert(false);
      /*lo_smap = SparseMatrix_Build_smap(lom.pk->SpMat());
      lo_solver = new DiscreteUpwind(pfes, lom.pk->SpMat(), lo_smap,
                                     lumpedM, asmbl, time_dep);*/
   }
   else if (lo_type == LOSolverType::ResDist)
   {
      assert(false);
      /*const bool subcell_scheme = false;
      lo_solver = new ResidualDistribution(pfes, Kbf, asmbl, lumpedM,
                                           subcell_scheme, time_dep);*/
   }
   else if (lo_type == LOSolverType::ResDistSubcell)
   {
      assert(false);
      /*const bool subcell_scheme = true;
      lo_solver = new ResidualDistribution(pfes, Kbf, asmbl, lumpedM,
                                           subcell_scheme, time_dep);*/
   }

=======
>>>>>>> a6eaf1b9
   // Setup the initial conditions.
   const int vsize = pfes.GetVSize();
   Array<int> offset((product_sync) ? 3 : 2);
   for (int i = 0; i < offset.Size(); i++) { offset[i] = i*vsize; }
   BlockVector S(offset, Device::GetMemoryType());

   // Primary scalar field is u.
   ParGridFunction u(&pfes);
   u.MakeRef(&pfes, S, offset[0]);
   FunctionCoefficient u0(u0_function);
   u.ProjectCoefficient(u0);
   u.SyncAliasMemory(S);
   {
      Vector tmp;
      u.GetTrueDofs(tmp);
      u.SetFromTrueDofs(tmp);
   }
   dbg("pmesh.GetNE: %d, u.Size: %d", pmesh.GetNE(), u.Size());

   // For the case of product remap, we also solve for s and u_s.
   ParGridFunction s, us;
   Array<bool> u_bool_el, u_bool_dofs;
   if (product_sync)
   {
      assert(false);/*
      s.SetSpace(&pfes);
      ComputeBoolIndicators(pmesh.GetNE(), u, u_bool_el, u_bool_dofs);
      BoolFunctionCoefficient sc(s0_function, u_bool_el);
      s.ProjectCoefficient(sc);

      us.MakeRef(&pfes, S, offset[1]);
      double *h_us = us.HostWrite();
      const double *h_u = u.HostRead();
      const double *h_s = s.HostRead();
      // Simple - we don't target conservation at initialization.
<<<<<<< HEAD
      for (int i = 0; i < s.Size(); i++) { us(i) = u(i) * s(i); }
      us.SyncAliasMemory(S);*/
=======
      for (int i = 0; i < s.Size(); i++) { h_us[i] = h_u[i] * h_s[i]; }
      us.SyncAliasMemory(S);
>>>>>>> a6eaf1b9
   }

   // Smoothness indicator.
   SmoothnessIndicator *smth_indicator = nullptr;
   if (smth_ind_type)
   {
      assert(false);/*
      smth_indicator = new SmoothnessIndicator(smth_ind_type, *subcell_mesh,
                                               pfes, u, dofs);*/
   }

   // Setup of the high-order solver (if any).
   HOSolver *ho_solver = nullptr;
   if (ho_type == HOSolverType::Neumann)
   {
      assert(false);
      //ho_solver = new NeumannHOSolver(pfes, Mbf, Kbf, lumpedM, asmbl);
   }
   else if (ho_type == HOSolverType::CG)
   {
      assert(false);
      //ho_solver = new CGHOSolver(pfes, M_HO, K_HO);
   }
   else if (ho_type == HOSolverType::LocalInverse)
   {
      ho_solver = new LocalInverseHOSolver(pfes, M_HO, K_HO);
   }

   // Setup the low order solver (if any).
   LOSolver *lo_solver = NULL;
   Array<int> lo_smap;
   const bool time_dep = (exec_mode == 0) ? false : true;
   if (lo_type == LOSolverType::DiscrUpwind)
   {
      lo_smap = SparseMatrix_Build_smap(k.SpMat());
      lo_solver = new DiscreteUpwind(pfes, k.SpMat(), lo_smap,
                                     lumpedM, asmbl, time_dep);
   }
   else if (lo_type == LOSolverType::DiscrUpwindPrec)
   {
      lo_smap = SparseMatrix_Build_smap(lom.pk->SpMat());
      lo_solver = new DiscreteUpwind(pfes, lom.pk->SpMat(), lo_smap,
                                     lumpedM, asmbl, time_dep);
   }
   else if (lo_type == LOSolverType::ResDist)
   {
      const bool subcell_scheme = false;
      if (pa)
      {
         lo_solver = new PAResidualDistribution(pfes, k, asmbl, lumpedM,
                                                subcell_scheme, time_dep);
         if (exec_mode == 0)
         {
            const PAResidualDistribution *RD_ptr =
               dynamic_cast<const PAResidualDistribution*>(lo_solver);
            RD_ptr->SampleVelocity(FaceType::Interior);
            RD_ptr->SampleVelocity(FaceType::Boundary);
            RD_ptr->SetupPA(FaceType::Interior);
            RD_ptr->SetupPA(FaceType::Boundary);
         }
      }
      else
      {
         lo_solver = new ResidualDistribution(pfes, k, asmbl, lumpedM,
                                              subcell_scheme, time_dep);
      }
   }
   else if (lo_type == LOSolverType::ResDistSubcell)
   {
      const bool subcell_scheme = true;
      if (pa)
      {
         lo_solver = new PAResidualDistributionSubcell(pfes, k, asmbl, lumpedM,
                                                       subcell_scheme, time_dep);
         if (exec_mode == 0)
         {
            const PAResidualDistributionSubcell *RD_ptr =
               dynamic_cast<const PAResidualDistributionSubcell*>(lo_solver);
            RD_ptr->SampleVelocity(FaceType::Interior);
            RD_ptr->SampleVelocity(FaceType::Boundary);
            RD_ptr->SetupPA(FaceType::Interior);
            RD_ptr->SetupPA(FaceType::Boundary);
         }
      }
      else
      {
         lo_solver = new ResidualDistribution(pfes, k, asmbl, lumpedM,
                                              subcell_scheme, time_dep);
      }
   }
   else if (lo_type == LOSolverType::MassBased)
   {
      MFEM_VERIFY(ho_solver != nullptr,
                  "Mass-Based LO solver requires a choice of a HO solver.");
      lo_solver = new MassBasedAvg(pfes, *ho_solver,
                                   (exec_mode == 1) ? &v_gf : nullptr);
   }

   // Setup of the monolithic solver (if any).
   MonolithicSolver *mono_solver = nullptr;
   //bool mass_lim = (problem_num != 6 && problem_num != 7) ? true : false;
   if (mono_type == MonolithicSolverType::ResDistMono)
   {
      assert(false);/*
      const bool subcell_scheme = false;
      mono_solver = new MonoRDSolver(pfes, Kbf.SpMat(), Mbf.SpMat(), lumpedM,
                                     asmbl, smth_indicator, velocity,
                                     subcell_scheme, time_dep, mass_lim);*/
   }
   else if (mono_type == MonolithicSolverType::ResDistMonoSubcell)
   {
      assert(false);/*
      const bool subcell_scheme = true;
      mono_solver = new MonoRDSolver(pfes, Kbf.SpMat(), Mbf.SpMat(), lumpedM,
                                     asmbl, smth_indicator, velocity,
                                     subcell_scheme, time_dep, mass_lim);*/
   }

   // Print the starting meshes and initial condition.
   /*ofstream meshHO("meshHO_init.mesh");
   meshHO.precision(precision);
   pmesh.PrintAsOne(meshHO);
   if (subcell_mesh)
   {
      ofstream meshLO("meshLO_init.mesh");
      meshLO.precision(precision);
      subcell_mesh->PrintAsOne(meshLO);
   }
   ofstream sltn("sltn_init.gf");
   sltn.precision(precision);
   u.SaveAsOne(sltn);*/

   // Create data collection for solution output: either VisItDataCollection for
   // ASCII data files, or SidreDataCollection for binary data files.
   /*DataCollection *dc = NULL;
   if (visit)
   {
      dc = new VisItDataCollection("Remhos", &pmesh);
      dc->SetPrecision(precision);
      dc->RegisterField("solution", &u);
      dc->SetCycle(0);
      dc->SetTime(0.0);
      dc->Save();
   }*/

   socketstream sout, vis_s, vis_us;
   char vishost[] = "localhost";
   int  visport   = 19916;
   if (visualization)
   {
      // Make sure all MPI ranks have sent their 'v' solution before initiating
      // another set of GLVis connections (one from each rank):
      MPI_Barrier(pmesh.GetComm());

      sout.precision(8);
      vis_s.precision(8);
      vis_us.precision(8);

      u.HostRead();
      s.HostRead();
      VisualizeField(sout, vishost, visport,
                     u, "Solution u",
                     Wx, Wy, Ww, Wh, "gAmRj");
      if (product_sync)
      {
         VisualizeField(vis_s, vishost, visport, s, "Solution s",
                        Wx + Ww, Wy, Ww, Wh);
         VisualizeField(vis_us, vishost, visport, us, "Solution u_s",
                        Wx + 2*Ww, Wy, Ww, Wh);
      }
   }

   // Record the initial mass.
   Vector masses(lumpedM);
   const double mass0_u_loc = lumpedM * u;
   double mass0_u;//, mass0_us;
   MPI_Allreduce(&mass0_u_loc, &mass0_u, 1, MPI_DOUBLE, MPI_SUM, comm);
   if (product_sync)
   {
      assert(false);
      /*const double mass0_us_loc = lumpedM * us;
      MPI_Allreduce(&mass0_us_loc, &mass0_us, 1, MPI_DOUBLE, MPI_SUM, comm);*/
   }

   {
      double mass_u, mass_u_loc = masses * u;
      MPI_Allreduce(&mass_u_loc, &mass_u, 1, MPI_DOUBLE, MPI_SUM, comm);
      if (myid == 0)
      {
         std::cout << setprecision(10)
                   << "Initial mass u: " << mass_u << std::endl
                   << "   Mass loss u: " << abs(mass0_u - mass_u) << std::endl;
      }
   }

   // Setup of the FCT solver (if any).
   Array<int> K_HO_smap;
   FCTSolver *fct_solver = nullptr;
   if (fct_type == FCTSolverType::FluxBased)
   {
      assert(false);/*
      MFEM_VERIFY(pa == false, "Flux-based FCT and PA are incompatible.");
      K_HO.SpMat().HostReadI();
      K_HO.SpMat().HostReadJ();
      K_HO.SpMat().HostReadData();
      K_HO_smap = SparseMatrix_Build_smap(K_HO.SpMat());
      const int fct_iterations = 1;
      fct_solver = new FluxBasedFCT(pfes, smth_indicator, dt, K_HO.SpMat(),
                                    K_HO_smap, M_HO.SpMat(), fct_iterations);*/
   }
   else if (fct_type == FCTSolverType::ClipScale)
   {
      assert(false);/*
      fct_solver = new ClipScaleSolver(pfes, smth_indicator, dt);*/
   }
   else if (fct_type == FCTSolverType::NonlinearPenalty)
   {
      assert(false);/*
      fct_solver = new NonlinearPenaltySolver(pfes, smth_indicator, dt);*/
   }
   else if (fct_type == FCTSolverType::FCTProject)
   {
      fct_solver = new ElementFCTProjection(pfes, dt);
   }

   AdvectionOperator adv(S.Size(), Mbf, ml, lumpedM, Kbf, M_HO, K_HO,
                         x, xsub, v_gf, v_sub_gf, asmbl, lom, dofs,
                         ho_solver, lo_solver, fct_solver, mono_solver);

   double t = 0.0;
   adv.SetTime(t);
   adv.SetTimeStepControl(dt_control);
   ode_solver->Init(adv);

   double umin, umax;
   GetMinMax(u, umin, umax);

   if (exec_mode == 1)
   {
      assert(false);/*
      adv.SetRemapStartPos(x0, x0_sub);

      // For remap, the pseudo-time always evolves from 0 to 1.
      t_final = 1.0;*/
   }

   ParGridFunction res = u;
<<<<<<< HEAD
   double residual = 0.0;

   // AMR operator
   amr::Operator *AMR = nullptr;
   if (amr) { AMR = new amr::Operator(pfes, pmesh, u, amr_options); }

   // Time-integration (loop over the time iterations, ti, with a time-step dt).
   bool done = false;
   int depth = amr ? GetMeshDepth(pmesh) : 0;
   for (int ti = 0; !done;)
=======
   double residual;
   double s_min_glob = numeric_limits<double>::infinity(),
          s_max_glob = -numeric_limits<double>::infinity();

   // Time-integration (loop over the time iterations, ti, with a time-step dt).
   bool done = false;
   BlockVector Sold(S);
   int ti_total = 0, ti = 0;
   while (done == false)
>>>>>>> a6eaf1b9
   {
      dbg("\033[31m###########################");
      dbg("\033[31m######## TIME LOOP ########");
      dbg("\033[31m######## dt:%f ########\033[m",dt);
      double dt_real = min(dt, t_final - t);

      // This also resets the time step estimate when automatic dt is on.
      adv.SetDt(dt_real);
      if (lo_solver)  { lo_solver->UpdateTimeStep(dt_real); }
      if (fct_solver) { fct_solver->UpdateTimeStep(dt_real); }

      if (product_sync)
      {
         ComputeMinMaxS(pmesh.GetNE(), us, u, s_min_glob, s_max_glob);
#ifdef REMHOS_FCT_PRODUCT_DEBUG
         if (myid == 0)
         {
            std::cout << "   --- Full time step" << std::endl;
            std::cout << "   in:  ";
            std::cout << std::scientific << std::setprecision(5);
            std::cout << "min_s: " << s_min_glob
                      << "; max_s: " << s_max_glob << std::endl;
         }
#endif
      }

<<<<<<< HEAD
      // 13. The inner refinement loop. At the end we want to have the current
      //     time step resolved to the prescribed tolerance in each element.
      if (amr)
      {
         AMR->Reset();
         dbg("\t\033[33m##########################");
         dbg("\t\033[33m######## AMR LOOP ########");
         for (int ref_it = 1; ; ref_it++)
         {
            const int new_depth = mfem::GetMeshDepth(pmesh);
            if (new_depth > depth) { dt /= dt_factor; }
            if (new_depth < depth) { dt *= dt_factor; }
            if (new_depth != depth)
            {
               double dt_real = min(dt, t_final - t);
               adv.SetDt(dt_real);
               depth = new_depth;
               if (myid == 0)
               {
                  std::cout << "time step: " << ti
                            << ", time: " << t
                            << ", dt: " << dt;
                  std::cout << endl;
               }
            }
            //pmesh.pncmesh->PrintStats(std::cout);

            dbg("AMR->Apply");
            AMR->Apply();

            if (!AMR->Refined()) { dbg("Refines STOP!");  break; }

            dbg("AMR->Update");
            AMR->Update(adv, ode_solver, S, offset,
                        lom, subcell_mesh, pfes_sub, xsub, v_sub_gf,
                        mass0_u, inflow_gf, inflow);
            /*if (visualization)
            {
               MPI_Barrier(pmesh.GetComm());
               u.HostRead();
               VisualizeField(sout, vishost, visport, u, "Solution",
                              Wx, Wy, Ww, Wh);
            }*/
         }
         /*if (myid == 0)
         {
            ml.SpMat().GetDiag(lumpedM);
            masses = lumpedM;
            double mass_u, mass_u_loc = masses * u;
            MPI_Allreduce(&mass_u_loc, &mass_u, 1, MPI_DOUBLE, MPI_SUM, comm);
            std::cout << setprecision(10)
                      << "Before DEREFINMENT, u size:" << u.Size() << std::endl
                      << "Current mass u: " << mass_u << std::endl
                      << "   Mass loss u: " << abs(mass0_u - mass_u) << std::endl;
         }*/
         assert (!AMR->Refined());
         if (AMR->DeRefined())
         {
            dbg("DEREFINE, AMR->Update");
            AMR->Update(adv, ode_solver, S, offset,
                        lom, subcell_mesh, pfes_sub, xsub, v_sub_gf,
                        mass0_u, inflow_gf, inflow);
            /*if (visualization)
            {
               MPI_Barrier(pmesh.GetComm());
               u.HostRead();
               VisualizeField(sout, vishost, visport, u, "Solution",
                              Wx, Wy, Ww, Wh);
            }*/
            //assert(false);
         }
      }

=======
      Sold = S;
>>>>>>> a6eaf1b9
      ode_solver->Step(S, t, dt_real);
      ti++;
      ti_total++;

      if (dt_control != TimeStepControl::FixedTimeStep)
      {
         double dt_est = adv.GetTimeStepEstimate();
         if (dt_est < dt_real)
         {
            // Repeat with the proper time step.
            if (myid == 0)
            {
               cout << "Repeat / decrease dt: "
                    << dt_real << " --> " << 0.85 * dt << endl;
            }
            ti--;
            t -= dt_real;
            S  = Sold;
            dt = 0.85 * dt;
            if (dt < 1e-12) { MFEM_ABORT("The time step crashed!"); }
            continue;
         }
         else if (dt_est > 1.25 * dt_real) { dt *= 1.02; }
      }

      // S has been modified, update the alias
      u.SyncMemory(S);
      if (product_sync)
      {
         us.SyncMemory(S);

         // It is known that RK time integrators with more than 1 stage may
         // cause violation of the lower bounds for us.
         // The lower bound is corrected, causing small conservation error.
         // Correction can also be done with localized bounds for s, but for
         // now we have implemented only the minimum global bound.
         u.HostRead();
         us.HostReadWrite();
         const int s = u.Size();
         Array<bool> active_elem, active_dofs;
         ComputeBoolIndicators(NE, u, active_elem, active_dofs);
         for (int i = 0; i < s; i++)
         {
            if (active_dofs[i] == false) { continue; }

            double us_min = u(i) * s_min_glob;
            if (us(i) < us_min) { us(i) = us_min; }
         }

#ifdef REMHOS_FCT_PRODUCT_DEBUG
         ComputeMinMaxS(NE, us, u, s_min_glob, s_max_glob);
         if (myid == 0)
         {
            std::cout << "   out: ";
            std::cout << std::scientific << std::setprecision(5);
            std::cout << "min_s: " << s_min_glob
                      << "; max_s: " << s_max_glob << std::endl;
         }
#endif
      }

      {
         Vector tmp;
         u.GetTrueDofs(tmp);
         u.SetFromTrueDofs(tmp);
      }

      // Monotonicity check for debug purposes mainly.
      if (verify_bounds && forced_bounds && smth_indicator == NULL)
      {
         double umin_new, umax_new;
         GetMinMax(u, umin_new, umax_new);
         if (problem_num % 10 != 6 && problem_num % 10 != 7)
         {
            if (myid == 0)
            {
               MFEM_VERIFY(umin_new > umin - 1e-12,
                           "Undershoot of " << umin - umin_new);
               MFEM_VERIFY(umax_new < umax + 1e-12,
                           "Overshoot of " << umax_new - umax);
            }
            umin = umin_new;
            umax = umax_new;
         }
         else
         {
            if (myid == 0)
            {
               MFEM_VERIFY(umin_new > 0.0 - 1e-12,
                           "Undershoot of " << 0.0 - umin_new);
               MFEM_VERIFY(umax_new < 1.0 + 1e-12,
                           "Overshoot of " << umax_new - 1.0);
            }
         }
      }

      if (exec_mode == 1)
      {
<<<<<<< HEAD
         assert(false);/*
         add(x0, t, v_gf, x);
         add(x0_sub, t, v_sub_gf, *xsub);*/
=======
         x0.HostReadWrite(); v_sub_gf.HostReadWrite();
         x.HostReadWrite();
         add(x0, t, v_gf, x);
         x0_sub.HostReadWrite(); v_sub_gf.HostReadWrite();
         MFEM_VERIFY(xsub != NULL,
                     "xsub == NULL/This code should not be entered for order = 1.");
         xsub->HostReadWrite();
         add(x0_sub, t, v_sub_gf, *xsub);
>>>>>>> a6eaf1b9
      }

      const bool steady_state_problem =
         problem_num == 6 || problem_num == 7 || problem_num == 8;

      if (!steady_state_problem)
      {
         done = (t >= t_final - 1.e-8*dt);
         dbg("done: %s", done?"yes":"no");
      }
      else
      {
         assert(false);/*
         dbg("Steady state problems");
         // Steady state problems - stop at convergence.
         double res_loc = 0.;
         lumpedM.HostReadWrite(); u.HostReadWrite(); res.HostReadWrite();
         for (int i = 0; i < res.Size(); i++)
         {
            res_loc += pow( (lumpedM(i) * u(i) / dt) - (lumpedM(i) * res(i) / dt), 2. );
         }
         MPI_Allreduce(&res_loc, &residual, 1, MPI_DOUBLE, MPI_SUM, comm);

         residual = sqrt(residual);
         if (residual < 1.e-12 && t >= 1.) { done = true; u = res; }
         else { res = u; }*/
      }

      if (ti == max_tsteps) { dbg("max_tsteps reached!"); done = true; }

      if (done || ti % vis_steps == 0)
      {
         if (myid == 0)
         {
<<<<<<< HEAD
            cout << "time step: " << ti << ", time: " << t << ", dt: " << dt;
            if (steady_state_problem) { cout << ", residual: " << residual ; }
            cout << endl;
=======
            cout << "time step: " << ti << ", time: " << t
                 << ", dt: " << dt << ", residual: " << residual << endl;
>>>>>>> a6eaf1b9
         }

         if (visualization)
         {
            MPI_Barrier(pmesh.GetComm());
            u.HostRead();

            VisualizeField(sout, vishost, visport, u, "Solution",
                           Wx, Wy, Ww, Wh);
            if (product_sync)
            {
               // Recompute s = u_s / u.
               ComputeRatio(pmesh.GetNE(), us, u, s, u_bool_el, u_bool_dofs);
               VisualizeField(vis_s, vishost, visport, s, "Solution s",
                              Wx + Ww, Wy, Ww, Wh);
               VisualizeField(vis_us, vishost, visport, us, "Solution u_s",
                              Wx + 2*Ww, Wy, Ww, Wh);
            }
         }

         /*if (visit)
         {
            dc->SetCycle(ti);
            dc->SetTime(t);
            dc->Save();
         }*/
      }
   }

   if (dt_control != TimeStepControl::FixedTimeStep && myid == 0)
   {
      cout << "Total time steps: " << ti_total
           << " (" << ti_total-ti << " repeated)." << endl;
   }

   // Print the final meshes and solution.
   {
      ofstream meshHO("meshHO_final.mesh");
      meshHO.precision(precision);
      pmesh.PrintAsOne(meshHO);
      if (subcell_mesh)
      {
         ofstream meshLO("meshLO_final.mesh");
         meshLO.precision(precision);
         subcell_mesh->PrintAsOne(meshLO);
      }
      ofstream sltn("sltn_final.gf");
      sltn.precision(precision);
      u.SaveAsOne(sltn);
   }

   // Check for mass conservation.
   double mass_u_loc = 0.0, mass_us_loc = 0.0;
   if (exec_mode == 1)
   {
      ml.BilinearForm::operator=(0.0);
      ml.Assemble();
      lumpedM.HostRead();
      ml.SpMat().GetDiag(lumpedM);
      mass_u_loc = lumpedM * u;
      if (product_sync) { mass_us_loc = lumpedM * us; }
   }
   else
   {
      ml.SpMat().GetDiag(lumpedM);
      masses = lumpedM;
      mass_u_loc = masses * u;
      if (product_sync) { mass_us_loc = masses * us; }
   }
   double mass_u, mass_us, s_max;
   MPI_Allreduce(&mass_u_loc, &mass_u, 1, MPI_DOUBLE, MPI_SUM, comm);
   const double umax_loc = u.Max();
   MPI_Allreduce(&umax_loc, &umax, 1, MPI_DOUBLE, MPI_MAX, comm);
   if (product_sync)
   {
      ComputeRatio(pmesh.GetNE(), us, u, s, u_bool_el, u_bool_dofs);
      const double s_max_loc = s.Max();
      MPI_Allreduce(&mass_us_loc, &mass_us, 1, MPI_DOUBLE, MPI_SUM, comm);
      MPI_Allreduce(&s_max_loc, &s_max, 1, MPI_DOUBLE, MPI_MAX, comm);
   }
   if (myid == 0)
   {
      cout << setprecision(10)
           << "Final mass u:  " << mass_u << endl
           << "Max value u:   " << umax << endl << setprecision(6)
           << "Mass loss u:   " << abs(mass0_u - mass_u) << endl;
      if (product_sync)
      {
         /*
           cout << setprecision(10)
                << "Final mass us: " << mass_us << endl
                << "Max value s:   " << s_max << endl << setprecision(6)
                << "Mass loss us:  " << abs(mass0_us - mass_us) << endl;*/
      }
   }

   // Compute errors, if the initial condition is equal to the final solution
   if (problem_num == 4) // solid body rotation
   {
      double err = u.ComputeLpError(1., u0);
      if (myid == 0) { cout << "L1-error: " << err << "." << endl; }
   }
   else if (problem_num == 7)
   {
      FunctionCoefficient u_ex(inflow_function);
      double e1 = u.ComputeLpError(1., u_ex);
      double e2 = u.ComputeLpError(2., u_ex);
      double eInf = u.ComputeLpError(numeric_limits<double>::infinity(), u_ex);
      if (myid == 0)
      {
         cout << "L1-error: " << e1 << "." << endl;

         // write output
         ofstream file("errors.txt", ios_base::app);

         if (!file)
         {
            MFEM_ABORT("Error opening file.");
         }
         else
         {
            ostringstream strs;
            strs << e1 << " " << e2 << " " << eInf << "\n";
            string str = strs.str();
            file << str;
            file.close();
         }
      }
   }

   if (smth_indicator)
   {
      // Print the values of the smoothness indicator.
      ParGridFunction si_val;
      smth_indicator->ComputeSmoothnessIndicator(u, si_val);
      {
         ofstream smth("si_final.gf");
         smth.precision(precision);
         si_val.SaveAsOne(smth);
      }
   }

   // Free the used memory.
   delete mono_solver;
   delete fct_solver;
   delete smth_indicator;
   delete ho_solver;

   delete ode_solver;
   delete mesh_fec;
   delete lom.pk;
   //delete dc;

   if (order > 1)
   {
      delete subcell_mesh;
      delete fec_sub;
      delete pfes_sub;
      delete xsub;
      delete lom.SubFes0;
      delete lom.SubFes1;
      delete lom.VolumeTerms;
   }

   return 0;
<<<<<<< HEAD
=======
}

AdvectionOperator::AdvectionOperator(int size, BilinearForm &Mbf_,
                                     BilinearForm &_ml, Vector &_lumpedM,
                                     ParBilinearForm &Kbf_,
                                     ParBilinearForm &M_HO_, ParBilinearForm &K_HO_,
                                     GridFunction &pos, GridFunction *sub_pos,
                                     GridFunction &vel, GridFunction &sub_vel,
                                     Assembly &_asmbl,
                                     LowOrderMethod &_lom, DofInfo &_dofs,
                                     HOSolver *hos, LOSolver *los, FCTSolver *fct,
                                     MonolithicSolver *mos) :
   TimeDependentOperator(size), Mbf(Mbf_), ml(_ml), Kbf(Kbf_),
   M_HO(M_HO_), K_HO(K_HO_),
   lumpedM(_lumpedM),
   start_mesh_pos(pos.Size()), start_submesh_pos(sub_vel.Size()),
   mesh_pos(pos), submesh_pos(sub_pos),
   mesh_vel(vel), submesh_vel(sub_vel),
   x_gf(Kbf.ParFESpace()),
   asmbl(_asmbl), lom(_lom), dofs(_dofs),
   ho_solver(hos), lo_solver(los), fct_solver(fct), mono_solver(mos) { }

void AdvectionOperator::Mult(const Vector &X, Vector &Y) const
{
   if (exec_mode == 1)
   {
      // Move the mesh positions.
      const double t = GetTime();
      add(start_mesh_pos, t, mesh_vel, mesh_pos);
      if (submesh_pos)
      {
         add(start_submesh_pos, t, submesh_vel, *submesh_pos);
      }
      // Reset precomputed geometric data.
      Mbf.FESpace()->GetMesh()->DeleteGeometricFactors();

      // Reassemble on the new mesh. Element contributions.
      // Currently needed to have the sparse matrices used by the LO methods.
      Mbf.BilinearForm::operator=(0.0);
      Mbf.Assemble();
      Kbf.BilinearForm::operator=(0.0);
      Kbf.Assemble(0);
      ml.BilinearForm::operator=(0.0);
      ml.Assemble();
      lumpedM.HostReadWrite();
      ml.SpMat().GetDiag(lumpedM);

      M_HO.BilinearForm::operator=(0.0);
      M_HO.Assemble();
      K_HO.BilinearForm::operator=(0.0);
      K_HO.Assemble(0);

      if (lom.pk)
      {
         lom.pk->BilinearForm::operator=(0.0);
         lom.pk->Assemble();
      }

      // Face contributions.
      asmbl.bdrInt = 0.;
      Mesh *mesh = M_HO.FESpace()->GetMesh();
      const int dim = mesh->Dimension(), ne = mesh->GetNE();
      Array<int> bdrs, orientation;
      FaceElementTransformations *Trans;

      if (auto RD_ptr = dynamic_cast<const PAResidualDistribution*>(lo_solver))
      {
         RD_ptr->SampleVelocity(FaceType::Interior);
         RD_ptr->SampleVelocity(FaceType::Boundary);
         RD_ptr->SetupPA(FaceType::Interior);
         RD_ptr->SetupPA(FaceType::Boundary);
      }
      else
      {
         for (int k = 0; k < ne; k++)
         {
            if (dim == 1)      { mesh->GetElementVertices(k, bdrs); }
            else if (dim == 2) { mesh->GetElementEdges(k, bdrs, orientation); }
            else if (dim == 3) { mesh->GetElementFaces(k, bdrs, orientation); }

            for (int i = 0; i < dofs.numBdrs; i++)
            {
               Trans = mesh->GetFaceElementTransformations(bdrs[i]);
               asmbl.ComputeFluxTerms(k, i, Trans, lom);
            }
         }
      }
   }

   const int size = Kbf.ParFESpace()->GetVSize();
   const int NE   = Kbf.ParFESpace()->GetNE();

   // Needed because X and Y are allocated on the host by the ODESolver.
   X.Read(); Y.Read();

   Vector u, d_u;
   Vector* xptr = const_cast<Vector*>(&X);
   u.MakeRef(*xptr, 0, size);
   d_u.MakeRef(Y, 0, size);
   Vector du_HO(u.Size()), du_LO(u.Size());

   x_gf = u;
   x_gf.ExchangeFaceNbrData();

   if (mono_solver) { mono_solver->CalcSolution(u, d_u); }
   else if (fct_solver)
   {
      MFEM_VERIFY(ho_solver && lo_solver, "FCT requires HO and LO solvers.");

      lo_solver->CalcLOSolution(u, du_LO);
      ho_solver->CalcHOSolution(u, du_HO);

      dofs.ComputeElementsMinMax(u, dofs.xe_min, dofs.xe_max, NULL, NULL);
      dofs.ComputeBounds(dofs.xe_min, dofs.xe_max, dofs.xi_min, dofs.xi_max);
      fct_solver->CalcFCTSolution(x_gf, lumpedM, du_HO, du_LO,
                                  dofs.xi_min, dofs.xi_max, d_u);

      if (dt_control == TimeStepControl::LOBoundsError)
      {
         UpdateTimeStepEstimate(u, du_LO, dofs.xi_min, dofs.xi_max);
      }
   }
   else if (lo_solver)
   {
      lo_solver->CalcLOSolution(u, d_u);

      if (dt_control == TimeStepControl::LOBoundsError)
      {
         dofs.ComputeElementsMinMax(u, dofs.xe_min, dofs.xe_max, NULL, NULL);
         dofs.ComputeBounds(dofs.xe_min, dofs.xe_max, dofs.xi_min, dofs.xi_max);
         UpdateTimeStepEstimate(u, d_u, dofs.xi_min, dofs.xi_max);
      }
   }
   // The HO option must be last, since some LO solvers use the HO. Then if the
   // user only wants to run LO, this order will give him the LO solution.
   else if (ho_solver) { ho_solver->CalcHOSolution(u, d_u); }
   else { MFEM_ABORT("No solver was chosen."); }

   d_u.SyncAliasMemory(Y);

   // Remap the product field, if there is a product field.
   if (X.Size() > size)
   {
      Vector us, d_us;
      us.MakeRef(*xptr, size, size);
      d_us.MakeRef(Y, size, size);

      x_gf = us;
      x_gf.ExchangeFaceNbrData();

      if (mono_solver) { mono_solver->CalcSolution(us, d_us); }
      else if (fct_solver)
      {
         MFEM_VERIFY(ho_solver && lo_solver, "FCT requires HO and LO solvers.");

         Vector d_us_HO(us.Size()), d_us_LO;
         if (fct_solver->NeedsLOProductInput())
         {
            d_us_LO.SetSize(us.Size());
            lo_solver->CalcLOSolution(us, d_us_LO);
         }
         ho_solver->CalcHOSolution(us, d_us_HO);

         // Compute the ratio s = us_old / u_old, and old active dofs.
         Vector s(size);
         Array<bool> s_bool_el, s_bool_dofs;
         ComputeRatio(NE, us, u, s, s_bool_el, s_bool_dofs);
#ifdef REMHOS_FCT_PRODUCT_DEBUG
         const int myid = x_gf.ParFESpace()->GetMyRank();
         if (myid == 0) { std::cout << "      --- RK stage" << std::endl; }
         std::cout << "      in:  ";
         ComputeMinMaxS(s, s_bool_dofs, myid);
#endif

         // Bounds for s, based on the old values (and old active dofs).
         // This doesn't consider s values from the old inactive dofs, because
         // there were no bounds restriction on them at the previous time step.
         dofs.ComputeElementsMinMax(s, dofs.xe_min, dofs.xe_max,
                                    &s_bool_el, &s_bool_dofs);
         dofs.ComputeBounds(dofs.xe_min, dofs.xe_max,
                            dofs.xi_min, dofs.xi_max, &s_bool_el);

         // Evolve u and get the new active dofs.
         Vector u_new(size);
         add(1.0, u, dt, d_u, u_new);
         Array<bool> s_bool_el_new, s_bool_dofs_new;
         ComputeBoolIndicators(NE, u_new, s_bool_el_new, s_bool_dofs_new);

         fct_solver->CalcFCTProduct(x_gf, lumpedM, d_us_HO, d_us_LO,
                                    dofs.xi_min, dofs.xi_max,
                                    u_new,
                                    s_bool_el_new, s_bool_dofs_new, d_us);

#ifdef REMHOS_FCT_PRODUCT_DEBUG
         Vector us_new(size);
         add(1.0, us, dt, d_us, us_new);
         std::cout << "      out: ";
         ComputeMinMaxS(NE, us_new, u_new, myid);
#endif
      }
      else if (lo_solver) { lo_solver->CalcLOSolution(us, d_us); }
      else if (ho_solver) { ho_solver->CalcHOSolution(us, d_us); }
      else { MFEM_ABORT("No solver was chosen."); }

      d_us.SyncAliasMemory(Y);
   }
}

void AdvectionOperator::UpdateTimeStepEstimate(const Vector &x,
                                               const Vector &dx,
                                               const Vector &x_min,
                                               const Vector &x_max) const
{
   if (dt_control == TimeStepControl::FixedTimeStep) { return; }

   // x_min <= x + dt * dx <= x_max.
   int n = x.Size();
   const double eps = 1e-12;
   double dt = numeric_limits<double>::infinity();

   for (int i = 0; i < n; i++)
   {
      if (dx(i) > eps)
      {
         dt = fmin(dt, (x_max(i) - x(i)) / dx(i) );
      }
      else if (dx(i) < -eps)
      {
         dt = fmin(dt, (x_min(i) - x(i)) / dx(i) );
      }
   }

   MPI_Allreduce(MPI_IN_PLACE, &dt, 1, MPI_DOUBLE, MPI_MIN,
                 Kbf.ParFESpace()->GetComm());

   dt_est = fmin(dt_est, dt);
}

// Velocity coefficient
void velocity_function(const Vector &x, Vector &v)
{
   int dim = x.Size();

   // map to the reference [-1,1] domain
   Vector X(dim);
   for (int i = 0; i < dim; i++)
   {
      double center = (bb_min[i] + bb_max[i]) * 0.5;
      X(i) = 2 * (x(i) - center) / (bb_max[i] - bb_min[i]);
   }

   int ProbExec = problem_num % 20;

   switch (ProbExec)
   {
      case 0:
      {
         // Translations in 1D, 2D, and 3D
         switch (dim)
         {
            case 1: v(0) = 1.0; break;
            case 2: v(0) = sqrt(2./3.); v(1) = sqrt(1./3.); break;
            case 3: v(0) = sqrt(3./6.); v(1) = sqrt(2./6.); v(2) = sqrt(1./6.);
               break;
         }
         break;
      }
      case 1:
      case 2:
      case 4:
      {
         // Clockwise rotation in 2D around the origin
         const double w = M_PI/2;
         switch (dim)
         {
            case 1: v(0) = 1.0; break;
            case 2: v(0) = -w*X(1); v(1) = w*X(0); break;
            case 3: v(0) = -w*X(1); v(1) = w*X(0); v(2) = 0.0; break;
         }
         break;
      }
      case 3:
      {
         // Clockwise twisting rotation in 2D around the origin
         const double w = M_PI/2;
         double d = max((X(0)+1.)*(1.-X(0)),0.) * max((X(1)+1.)*(1.-X(1)),0.);
         d = d*d;
         switch (dim)
         {
            case 1: v(0) = 1.0; break;
            case 2: v(0) = d*w*X(1); v(1) = -d*w*X(0); break;
            case 3: v(0) = d*w*X(1); v(1) = -d*w*X(0); v(2) = 0.0; break;
         }
         break;
      }
      case 5:
      {
         switch (dim)
         {
            case 1: v(0) = 1.0; break;
            case 2: v(0) = 1.0; v(1) = 1.0; break;
            case 3: v(0) = 1.0; v(1) = 1.0; v(2) = 1.0; break;
         }
         break;
      }
      case 6:
      case 7:
      {
         switch (dim)
         {
            case 1: v(0) = 1.0; break;
            case 2: v(0) = x(1); v(1) = -x(0); break;
            case 3: v(0) = x(1); v(1) = -x(0); v(2) = 0.0; break;
         }
         break;
      }
      case 11:
      {
         // Gresho deformation used for mesh motion in remap tests.
         const double r = sqrt(x(0)*x(0) + x(1)*x(1));
         if (r < 0.2)
         {
            v(0) =  5.0 * x(1);
            v(1) = -5.0 * x(0);
         }
         else if (r < 0.4)
         {
            v(0) =  2.0 * x(1) / r - 5.0 * x(1);
            v(1) = -2.0 * x(0) / r + 5.0 * x(0);
         }
         else { v = 0.0; }
         break;
      }
      case 10:
      case 12:
      case 13:
      case 14:
      case 15:
      case 16:
      case 17:
      {
         // Taylor-Green deformation used for mesh motion in remap tests.

         // Map [-1,1] to [0,1].
         for (int d = 0; d < dim; d++) { X(d) = X(d) * 0.5 + 0.5; }

         if (dim == 1) { MFEM_ABORT("Not implemented."); }
         v(0) =  sin(M_PI*X(0)) * cos(M_PI*X(1));
         v(1) = -cos(M_PI*X(0)) * sin(M_PI*X(1));
         if (dim == 3)
         {
            v(0) *= cos(M_PI*X(2));
            v(1) *= cos(M_PI*X(2));
            v(2) = 0.0;
         }
         break;
      }
   }
}

double box(std::pair<double,double> p1, std::pair<double,double> p2,
           double theta,
           std::pair<double,double> origin, double x, double y)
{
   double xmin=p1.first;
   double xmax=p2.first;
   double ymin=p1.second;
   double ymax=p2.second;
   double ox=origin.first;
   double oy=origin.second;

   double pi = M_PI;
   double s=std::sin(theta*pi/180);
   double c=std::cos(theta*pi/180);

   double xn=c*(x-ox)-s*(y-oy)+ox;
   double yn=s*(x-ox)+c*(y-oy)+oy;

   if (xn>xmin && xn<xmax && yn>ymin && yn<ymax)
   {
      return 1.0;
   }
   else
   {
      return 0.0;
   }
}

double box3D(double xmin, double xmax, double ymin, double ymax, double zmin,
             double zmax, double theta, double ox, double oy, double x,
             double y, double z)
{
   double pi = M_PI;
   double s=std::sin(theta*pi/180);
   double c=std::cos(theta*pi/180);

   double xn=c*(x-ox)-s*(y-oy)+ox;
   double yn=s*(x-ox)+c*(y-oy)+oy;

   if (xn>xmin && xn<xmax && yn>ymin && yn<ymax && z>zmin && z<zmax)
   {
      return 1.0;
   }
   else
   {
      return 0.0;
   }
}

double get_cross(double rect1, double rect2)
{
   double intersection=rect1*rect2;
   return rect1+rect2-intersection; //union
}

double ring(double rin, double rout, Vector c, Vector y)
{
   double r = 0.;
   int dim = c.Size();
   if (dim != y.Size())
   {
      mfem_error("Origin vector and variable have to be of the same size.");
   }
   for (int i = 0; i < dim; i++)
   {
      r += pow(y(i)-c(i), 2.);
   }
   r = sqrt(r);
   if (r>rin && r<rout)
   {
      return 1.0;
   }
   else
   {
      return 0.0;
   }
}

// Initial condition: lua function or hard-coded functions
double u0_function(const Vector &x)
{
   int dim = x.Size();

   // map to the reference [-1,1] domain
   Vector X(dim);
   for (int i = 0; i < dim; i++)
   {
      double center = (bb_min[i] + bb_max[i]) * 0.5;
      X(i) = 2 * (x(i) - center) / (bb_max[i] - bb_min[i]);
   }

   int ProbExec = problem_num % 10;

   switch (ProbExec)
   {
      case 0:
      case 1:
      {
         switch (dim)
         {
            case 1:
               return exp(-40.*pow(X(0)-0.5,2));
            case 2:
            case 3:
            {
               double rx = 0.45, ry = 0.25, cx = 0., cy = -0.2, w = 10.;
               if (dim == 3)
               {
                  const double s = (1. + 0.25*cos(2*M_PI*X(2)));
                  rx *= s;
                  ry *= s;
               }
               return ( erfc(w*(X(0)-cx-rx))*erfc(-w*(X(0)-cx+rx)) *
                        erfc(w*(X(1)-cy-ry))*erfc(-w*(X(1)-cy+ry)) )/16;
            }
         }
      }
      case 2:
      {
         double x_ = X(0), y_ = X(1), rho, phi;
         rho = hypot(x_, y_);
         phi = atan2(y_, x_);
         return pow(sin(M_PI*rho),2)*sin(3*phi);
      }
      case 3:
      {
         return .5*(sin(M_PI*X(0))*sin(M_PI*X(1)) + 1.);
      }
      case 4:
      {
         double scale = 0.0225;
         double coef = (0.5/sqrt(scale));
         double slit = (X(0) <= -0.05) || (X(0) >= 0.05) || (X(1) >= 0.7);
         double cone = coef * sqrt(pow(X(0), 2.) + pow(X(1) + 0.5, 2.));
         double hump = coef * sqrt(pow(X(0) + 0.5, 2.) + pow(X(1), 2.));

         return (slit && ((pow(X(0),2.) + pow(X(1)-.5,2.))<=4.*scale)) ? 1. : 0.
                + (1. - cone) * (pow(X(0), 2.) + pow(X(1)+.5, 2.) <= 4.*scale)
                + .25 * (1. + cos(M_PI*hump))
                * ((pow(X(0)+.5, 2.) + pow(X(1), 2.)) <= 4.*scale);
      }
      case 5:
      {
         Vector y(dim);
         for (int i = 0; i < dim; i++) { y(i) = 50. * (x(i) + 1.); }

         if (dim==1)
         {
            mfem_error("This test is not supported in 1D.");
         }
         else if (dim==2)
         {
            std::pair<double, double> p1;
            std::pair<double, double> p2;
            std::pair<double, double> origin;

            // cross
            p1.first=14.; p1.second=3.;
            p2.first=17.; p2.second=26.;
            origin.first = 15.5;
            origin.second = 11.5;
            double rect1=box(p1,p2,-45.,origin,y(0),y(1));
            p1.first=7.; p1.second=10.;
            p2.first=32.; p2.second=13.;
            double rect2=box(p1,p2,-45.,origin,y(0),y(1));
            double cross=get_cross(rect1,rect2);
            // rings
            Vector c(dim);
            c(0) = 40.; c(1) = 40;
            double ring1 = ring(7., 10., c, y);
            c(1) = 20.;
            double ring2 = ring(3., 7., c, y);

            return cross + ring1 + ring2;
         }
         else
         {
            // cross
            double rect1 = box3D(7.,32.,10.,13.,10.,13.,-45.,15.5,11.5,
                                 y(0),y(1),y(2));
            double rect2 = box3D(14.,17.,3.,26.,10.,13.,-45.,15.5,11.5,
                                 y(0),y(1),y(2));
            double rect3 = box3D(14.,17.,10.,13.,3.,26.,-45.,15.5,11.5,
                                 y(0),y(1),y(2));

            double cross = get_cross(get_cross(rect1, rect2), rect3);

            // rings
            Vector c1(dim), c2(dim);
            c1(0) = 40.; c1(1) = 40; c1(2) = 40.;
            c2(0) = 40.; c2(1) = 20; c2(2) = 20.;

            double shell1 = ring(7., 10., c1, y);
            double shell2 = ring(3., 7., c2, y);

            double dom2 = cross + shell1 + shell2;

            // cross
            rect1 = box3D(2.,27.,30.,33.,30.,33.,0.,0.,0.,y(0),y(1),y(2));
            rect2 = box3D(9.,12.,23.,46.,30.,33.,0.,0.,0.,y(0),y(1),y(2));
            rect3 = box3D(9.,12.,30.,33.,23.,46.,0.,0.,0.,y(0),y(1),y(2));

            cross = get_cross(get_cross(rect1, rect2), rect3);

            double ball1 = ring(0., 7., c1, y);
            double ball2 = ring(0., 3., c2, y);
            double shell3 = ring(7., 10., c2, y);

            double dom3 = cross + ball1 + ball2 + shell3;

            double dom1 = 1. - get_cross(dom2, dom3);

            return dom1 + 2.*dom2 + 3.*dom3;
         }
      }
      case 6:
      {
         double r = x.Norml2();
         if (r >= 0.15 && r < 0.45) { return 1.; }
         else if (r >= 0.55 && r < 0.85)
         {
            return pow(cos(10.*M_PI * (r - 0.7) / 3.), 2.);
         }
         else { return 0.; }
      }
      case 7:
      {
         double r = x.Norml2();
         double a = 0.5, b = 3.e-2, c = 0.1;
         return 0.25*(1.+tanh((r+c-a)/b))*(1.-tanh((r-c-a)/b));
      }
   }
   return 0.0;
}

double s0_function(const Vector &x)
{
   // Simple nonlinear function.
   return 2.0 + sin(2*M_PI * x(0)) * sin(2*M_PI * x(1));
}

double inflow_function(const Vector &x)
{
   double r = x.Norml2();
   if ((problem_num % 10) == 6 && x.Size() == 2)
   {
      if (r >= 0.15 && r < 0.45) { return 1.; }
      else if (r >= 0.55 && r < 0.85)
      {
         return pow(cos(10.*M_PI * (r - 0.7) / 3.), 2.);
      }
      else { return 0.; }
   }
   else if ((problem_num % 10) == 7)
   {
      double a = 0.5, b = 3.e-2, c = 0.1;
      return 0.25*(1.+tanh((r+c-a)/b))*(1.-tanh((r-c-a)/b));
   }
   else { return 0.0; }
>>>>>>> a6eaf1b9
}<|MERGE_RESOLUTION|>--- conflicted
+++ resolved
@@ -32,112 +32,30 @@
 #define MFEM_DEBUG_COLOR 154
 #include "debug.hpp"
 
+#include "mfem.hpp"
+#include <fstream>
+#include <iostream>
 #include "remhos.hpp"
+#include "remhos_ho.hpp"
+#include "remhos_lo.hpp"
+#include "remhos_ibc.hpp"
+#include "remhos_fct.hpp"
+#include "remhos_mono.hpp"
+#include "remhos_tools.hpp"
+#include "remhos_sync.hpp"
+#include "remhos_adv.hpp"
+#include "remhos_amr.hpp"
+
 
 using namespace std;
 using namespace mfem;
-
-<<<<<<< HEAD
-// Mesh bounding box
-Vector bb_min, bb_max;
 
 // Visualization window position and size
 const int Wx = 800, Wy = 300;
 const int Ww = 640, Wh = 640;
-=======
-enum class HOSolverType {None, Neumann, CG, LocalInverse};
-enum class FCTSolverType {None, FluxBased, ClipScale,
-                          NonlinearPenalty, FCTProject};
-enum class LOSolverType {None,    DiscrUpwind,    DiscrUpwindPrec,
-                         ResDist, ResDistSubcell, MassBased};
-enum class MonolithicSolverType {None, ResDistMono, ResDistMonoSubcell};
-
-enum class TimeStepControl {FixedTimeStep, LOBoundsError};
-
-// Choice for the problem setup. The fluid velocity, initial condition and
-// inflow boundary condition are chosen based on this parameter.
-int problem_num;
-
-// 0 is standard transport.
-// 1 is standard remap (mesh moves, solution is fixed).
-int exec_mode;
-
-// Velocity coefficient
-void velocity_function(const Vector &x, Vector &v);
-
-// Initial condition
-double u0_function(const Vector &x);
-double s0_function(const Vector &x);
-
-// Inflow boundary condition
-double inflow_function(const Vector &x);
 
 // Mesh bounding box
 Vector bb_min, bb_max;
-
-class AdvectionOperator : public TimeDependentOperator
-{
-private:
-   BilinearForm &Mbf, &ml;
-   ParBilinearForm &Kbf;
-   ParBilinearForm &M_HO, &K_HO;
-   Vector &lumpedM;
-
-   Vector start_mesh_pos, start_submesh_pos;
-   GridFunction &mesh_pos, *submesh_pos, &mesh_vel, &submesh_vel;
-
-   mutable ParGridFunction x_gf;
-
-   double dt;
-   TimeStepControl dt_control;
-   mutable double dt_est;
-   Assembly &asmbl;
-
-   LowOrderMethod &lom;
-   DofInfo &dofs;
-
-   HOSolver *ho_solver;
-   LOSolver *lo_solver;
-   FCTSolver *fct_solver;
-   MonolithicSolver *mono_solver;
-
-   void UpdateTimeStepEstimate(const Vector &x, const Vector &dx,
-                               const Vector &x_min, const Vector &x_max) const;
-
-public:
-   AdvectionOperator(int size, BilinearForm &Mbf_, BilinearForm &_ml,
-                     Vector &_lumpedM,
-                     ParBilinearForm &Kbf_,
-                     ParBilinearForm &M_HO_, ParBilinearForm &K_HO_,
-                     GridFunction &pos, GridFunction *sub_pos,
-                     GridFunction &vel, GridFunction &sub_vel,
-                     Assembly &_asmbl, LowOrderMethod &_lom, DofInfo &_dofs,
-                     HOSolver *hos, LOSolver *los, FCTSolver *fct,
-                     MonolithicSolver *mos);
-
-   virtual void Mult(const Vector &x, Vector &y) const;
-
-   void SetTimeStepControl(TimeStepControl tsc)
-   {
-      if (tsc == TimeStepControl::LOBoundsError)
-      {
-         MFEM_VERIFY(lo_solver,
-                     "The selected time step control requires a LO solver.");
-      }
-      dt_control = tsc;
-   }
-   void SetDt(double _dt) { dt = _dt; dt_est = dt; }
-   double GetTimeStepEstimate() { return dt_est; }
-
-   void SetRemapStartPos(const Vector &m_pos, const Vector &sm_pos)
-   {
-      start_mesh_pos    = m_pos;
-      start_submesh_pos = sm_pos;
-   }
-
-   virtual ~AdvectionOperator() { }
-};
->>>>>>> a6eaf1b9
 
 /// Main ///
 int main(int argc, char *argv[])
@@ -239,15 +157,7 @@
                   "Time Step Control: 0 - Fixed time step, set with -dt,\n\t"
                   "                   1 - Bounds violation of the LO sltn.");
    args.AddOption(&dt, "-dt", "--time-step",
-<<<<<<< HEAD
-                  "Time step.");
-   args.AddOption(&dt_factor, "-df", "--time-step-factor",
-                  "Time step factor when adding an AMR depth level.");
-   args.AddOption(&max_tsteps, "-ms", "--max-steps",
-                  "Maximum number of steps (negative means no restriction).");
-=======
                   "Initial time step size (dt might change based on -dtc).");
->>>>>>> a6eaf1b9
    args.AddOption(&visualization, "-vis", "--visualization", "-no-vis",
                   "--no-visualization",
                   "Enable or disable GLVis visualization.");
@@ -275,6 +185,10 @@
                   "(after the initial serial and parallel refinements)");
    args.AddOption(&amr_nc_limit, "-al", "--amr-nc-limit",
                   "AMR maximum level of hanging nodes, (0 = unlimited)");
+   args.AddOption(&dt_factor, "-df", "--time-step-factor",
+                  "Time step factor when adding an AMR depth level.");
+   args.AddOption(&max_tsteps, "-ms", "--max-steps",
+                  "Maximum number of steps (negative means no restriction).");
 
    args.Parse();
    if (!args.Good())
@@ -416,7 +330,7 @@
    VectorGridFunctionCoefficient v_mesh_coeff(&v_gf);
    if (exec_mode == 1)
    {
-      assert(false);/*
+      assert(false);
       ParGridFunction v(&mesh_pfes);
       VectorFunctionCoefficient vcoeff(dim, velocity_function);
       v.ProjectCoefficient(vcoeff);
@@ -435,7 +349,7 @@
       add(x, -1.0, x0, v_gf);
 
       // Return the mesh to the initial configuration.
-      x = x0;*/
+      x = x0;
    }
 
    // Define the discontinuous DG finite element space of the given
@@ -449,7 +363,7 @@
                               mono_type != MonolithicSolverType::None;
    if (forced_bounds)
    {
-      assert(false);/*
+      assert(false);
       MFEM_VERIFY(btype == 2,
                   "Monotonicity treatment requires Bernstein basis.");
 
@@ -461,7 +375,7 @@
          lo_type = LOSolverType::None;
          fct_type = FCTSolverType::None;
          mono_type = MonolithicSolverType::None;
-      }*/
+      }
    }
    const bool use_subcell_RD =
       ( lo_type   == LOSolverType::ResDistSubcell ||
@@ -483,40 +397,35 @@
    ParGridFunction inflow_gf(&pfes);
    if (problem_num == 7) // Convergence test: use high order projection.
    {
-      assert(false);/*
+      assert(false);
       L2_FECollection l2_fec(order, dim);
       ParFiniteElementSpace l2_fes(&pmesh, &l2_fec);
       ParGridFunction l2_inflow(&l2_fes);
       l2_inflow.ProjectCoefficient(inflow);
-      inflow_gf.ProjectGridFunction(l2_inflow);*/
+      inflow_gf.ProjectGridFunction(l2_inflow);
    }
    else { inflow_gf.ProjectCoefficient(inflow); }
 
    // Set up the bilinear and linear forms corresponding to the DG
    // discretization.
-   ParBilinearForm Mbf(&pfes);
-   Mbf.AddDomainIntegrator(new MassIntegrator);
+   ParBilinearForm m(&pfes);
+   m.AddDomainIntegrator(new MassIntegrator);
 
    ParBilinearForm M_HO(&pfes);
    M_HO.AddDomainIntegrator(new MassIntegrator);
 
-   ParBilinearForm Kbf(&pfes);
+   ParBilinearForm k(&pfes);
    ParBilinearForm K_HO(&pfes);
    if (exec_mode == 0)
    {
-      Kbf.AddDomainIntegrator(new ConvectionIntegrator(velocity, -1.0));
+      k.AddDomainIntegrator(new ConvectionIntegrator(velocity, -1.0));
       K_HO.AddDomainIntegrator(new ConvectionIntegrator(velocity, -1.0));
    }
    else if (exec_mode == 1)
    {
-<<<<<<< HEAD
-      assert(false);
-      //Kbf.AddDomainIntegrator(new ConvectionIntegrator(v_coef));
-      //K_HO.AddDomainIntegrator(new ConvectionIntegrator(v_coef));
-=======
+      assert(false);
       k.AddDomainIntegrator(new ConvectionIntegrator(v_mesh_coeff));
       K_HO.AddDomainIntegrator(new ConvectionIntegrator(v_mesh_coeff));
->>>>>>> a6eaf1b9
    }
 
    if (ho_type == HOSolverType::CG ||
@@ -532,16 +441,11 @@
       }
       else if (exec_mode == 1)
       {
-<<<<<<< HEAD
-         assert(false);/*
-         DGTraceIntegrator *dgt_i = new DGTraceIntegrator(v_coef, -1.0, -0.5);
-         DGTraceIntegrator *dgt_b = new DGTraceIntegrator(v_coef, -1.0, -0.5);
-=======
+         assert(false);
          auto dgt_i = new DGTraceIntegrator(v_mesh_coeff, -1.0, -0.5);
          auto dgt_b = new DGTraceIntegrator(v_mesh_coeff, -1.0, -0.5);
->>>>>>> a6eaf1b9
          K_HO.AddInteriorFaceIntegrator(new TransposeIntegrator(dgt_i));
-         K_HO.AddBdrFaceIntegrator(new TransposeIntegrator(dgt_b));*/
+         K_HO.AddBdrFaceIntegrator(new TransposeIntegrator(dgt_b));
       }
 
       K_HO.KeepNbrBlock(true);
@@ -549,9 +453,8 @@
 
    if (pa)
    {
-      assert(false);/*
       M_HO.SetAssemblyLevel(AssemblyLevel::PARTIAL);
-      K_HO.SetAssemblyLevel(AssemblyLevel::PARTIAL);*/
+      K_HO.SetAssemblyLevel(AssemblyLevel::PARTIAL);
    }
 
    if (next_gen_full)
@@ -576,11 +479,11 @@
    ml.Finalize();
    ml.SpMat().GetDiag(lumpedM);
 
-   Mbf.Assemble();
-   Mbf.Finalize();
+   m.Assemble();
+   m.Finalize();
    int skip_zeros = 0;
-   Kbf.Assemble(skip_zeros);
-   Kbf.Finalize(skip_zeros);
+   k.Assemble(skip_zeros);
+   k.Finalize(skip_zeros);
 
    // Store topological dof data.
    DofInfo dofs(pfes, bounds_type);
@@ -595,12 +498,12 @@
    if (lo_type == LOSolverType::DiscrUpwind)
    {
       assert(false);
-      lom.smap = SparseMatrix_Build_smap(Kbf.SpMat());
-      lom.D = Kbf.SpMat();
+      lom.smap = SparseMatrix_Build_smap(k.SpMat());
+      lom.D = k.SpMat();
 
       if (exec_mode == 0)
       {
-         ComputeDiscreteUpwindingMatrix(Kbf.SpMat(), lom.smap, lom.D);
+         ComputeDiscreteUpwindingMatrix(k.SpMat(), lom.smap, lom.D);
       }
    }
    else if (lo_type == LOSolverType::DiscrUpwindPrec)
@@ -628,20 +531,8 @@
          ComputeDiscreteUpwindingMatrix(lom.pk->SpMat(), lom.smap, lom.D);
       }
    }
-<<<<<<< HEAD
-   if (exec_mode == 1)
-   {
-      assert(false);
-      lom.coef = &v_coef;
-   }
-   else
-   {
-      lom.coef = &velocity;
-   }
-=======
-   if (exec_mode == 1) { lom.coef = &v_mesh_coeff; }
+   if (exec_mode == 1) { lom.coef = &v_mesh_coeff; assert(false); }
    else                { lom.coef = &velocity; }
->>>>>>> a6eaf1b9
 
    // Face integration rule.
    const FaceElementTransformations *ft =
@@ -734,41 +625,40 @@
 
    Assembly asmbl(dofs, lom, inflow_gf, pfes, subcell_mesh, exec_mode);
 
-<<<<<<< HEAD
-   LOSolver *lo_solver = nullptr;
-   //Array<int> lo_smap;
-   //const bool time_dep = (exec_mode == 0) ? false : true;
-   if (lo_type == LOSolverType::DiscrUpwind)
-   {
-      assert(false);
-      /*lo_smap = SparseMatrix_Build_smap(Kbf.SpMat());
-      lo_solver = new DiscreteUpwind(pfes, Kbf.SpMat(), lo_smap,
-                                     lumpedM, asmbl, time_dep);*/
-   }
-   else if (lo_type == LOSolverType::DiscrUpwindPrec)
-   {
-      assert(false);
-      /*lo_smap = SparseMatrix_Build_smap(lom.pk->SpMat());
-      lo_solver = new DiscreteUpwind(pfes, lom.pk->SpMat(), lo_smap,
-                                     lumpedM, asmbl, time_dep);*/
-   }
-   else if (lo_type == LOSolverType::ResDist)
-   {
-      assert(false);
-      /*const bool subcell_scheme = false;
-      lo_solver = new ResidualDistribution(pfes, Kbf, asmbl, lumpedM,
-                                           subcell_scheme, time_dep);*/
-   }
-   else if (lo_type == LOSolverType::ResDistSubcell)
-   {
-      assert(false);
-      /*const bool subcell_scheme = true;
-      lo_solver = new ResidualDistribution(pfes, Kbf, asmbl, lumpedM,
-                                           subcell_scheme, time_dep);*/
-   }
-
-=======
->>>>>>> a6eaf1b9
+   {
+      LOSolver *lo_solver = nullptr;
+      //Array<int> lo_smap;
+      //const bool time_dep = (exec_mode == 0) ? false : true;
+      if (lo_type == LOSolverType::DiscrUpwind)
+      {
+         assert(false);
+         /*lo_smap = SparseMatrix_Build_smap(Kbf.SpMat());
+         lo_solver = new DiscreteUpwind(pfes, Kbf.SpMat(), lo_smap,
+                                        lumpedM, asmbl, time_dep);*/
+      }
+      else if (lo_type == LOSolverType::DiscrUpwindPrec)
+      {
+         assert(false);
+         /*lo_smap = SparseMatrix_Build_smap(lom.pk->SpMat());
+         lo_solver = new DiscreteUpwind(pfes, lom.pk->SpMat(), lo_smap,
+                                        lumpedM, asmbl, time_dep);*/
+      }
+      else if (lo_type == LOSolverType::ResDist)
+      {
+         assert(false);
+         /*const bool subcell_scheme = false;
+         lo_solver = new ResidualDistribution(pfes, Kbf, asmbl, lumpedM,
+                                              subcell_scheme, time_dep);*/
+      }
+      else if (lo_type == LOSolverType::ResDistSubcell)
+      {
+         assert(false);
+         /*const bool subcell_scheme = true;
+         lo_solver = new ResidualDistribution(pfes, Kbf, asmbl, lumpedM,
+                                              subcell_scheme, time_dep);*/
+      }
+   }
+
    // Setup the initial conditions.
    const int vsize = pfes.GetVSize();
    Array<int> offset((product_sync) ? 3 : 2);
@@ -785,15 +675,14 @@
       Vector tmp;
       u.GetTrueDofs(tmp);
       u.SetFromTrueDofs(tmp);
-   }
-   dbg("pmesh.GetNE: %d, u.Size: %d", pmesh.GetNE(), u.Size());
-
+      dbg("pmesh.GetNE: %d, u.Size: %d", pmesh.GetNE(), u.Size());
+   }
    // For the case of product remap, we also solve for s and u_s.
    ParGridFunction s, us;
    Array<bool> u_bool_el, u_bool_dofs;
    if (product_sync)
    {
-      assert(false);/*
+      assert(false);
       s.SetSpace(&pfes);
       ComputeBoolIndicators(pmesh.GetNE(), u, u_bool_el, u_bool_dofs);
       BoolFunctionCoefficient sc(s0_function, u_bool_el);
@@ -804,22 +693,17 @@
       const double *h_u = u.HostRead();
       const double *h_s = s.HostRead();
       // Simple - we don't target conservation at initialization.
-<<<<<<< HEAD
-      for (int i = 0; i < s.Size(); i++) { us(i) = u(i) * s(i); }
-      us.SyncAliasMemory(S);*/
-=======
       for (int i = 0; i < s.Size(); i++) { h_us[i] = h_u[i] * h_s[i]; }
       us.SyncAliasMemory(S);
->>>>>>> a6eaf1b9
    }
 
    // Smoothness indicator.
    SmoothnessIndicator *smth_indicator = nullptr;
    if (smth_ind_type)
    {
-      assert(false);/*
+      assert(false);
       smth_indicator = new SmoothnessIndicator(smth_ind_type, *subcell_mesh,
-                                               pfes, u, dofs);*/
+                                               pfes, u, dofs);
    }
 
    // Setup of the high-order solver (if any).
@@ -827,12 +711,12 @@
    if (ho_type == HOSolverType::Neumann)
    {
       assert(false);
-      //ho_solver = new NeumannHOSolver(pfes, Mbf, Kbf, lumpedM, asmbl);
+      ho_solver = new NeumannHOSolver(pfes, m, k, lumpedM, asmbl);
    }
    else if (ho_type == HOSolverType::CG)
    {
       assert(false);
-      //ho_solver = new CGHOSolver(pfes, M_HO, K_HO);
+      ho_solver = new CGHOSolver(pfes, M_HO, K_HO);
    }
    else if (ho_type == HOSolverType::LocalInverse)
    {
@@ -911,26 +795,26 @@
 
    // Setup of the monolithic solver (if any).
    MonolithicSolver *mono_solver = nullptr;
-   //bool mass_lim = (problem_num != 6 && problem_num != 7) ? true : false;
+   bool mass_lim = (problem_num != 6 && problem_num != 7) ? true : false;
    if (mono_type == MonolithicSolverType::ResDistMono)
    {
-      assert(false);/*
+      assert(false);
       const bool subcell_scheme = false;
-      mono_solver = new MonoRDSolver(pfes, Kbf.SpMat(), Mbf.SpMat(), lumpedM,
+      mono_solver = new MonoRDSolver(pfes, k.SpMat(), m.SpMat(), lumpedM,
                                      asmbl, smth_indicator, velocity,
-                                     subcell_scheme, time_dep, mass_lim);*/
+                                     subcell_scheme, time_dep, mass_lim);
    }
    else if (mono_type == MonolithicSolverType::ResDistMonoSubcell)
    {
-      assert(false);/*
+      assert(false);
       const bool subcell_scheme = true;
-      mono_solver = new MonoRDSolver(pfes, Kbf.SpMat(), Mbf.SpMat(), lumpedM,
+      mono_solver = new MonoRDSolver(pfes, k.SpMat(), m.SpMat(), lumpedM,
                                      asmbl, smth_indicator, velocity,
-                                     subcell_scheme, time_dep, mass_lim);*/
+                                     subcell_scheme, time_dep, mass_lim);
    }
 
    // Print the starting meshes and initial condition.
-   /*ofstream meshHO("meshHO_init.mesh");
+   ofstream meshHO("meshHO_init.mesh");
    meshHO.precision(precision);
    pmesh.PrintAsOne(meshHO);
    if (subcell_mesh)
@@ -941,11 +825,11 @@
    }
    ofstream sltn("sltn_init.gf");
    sltn.precision(precision);
-   u.SaveAsOne(sltn);*/
+   u.SaveAsOne(sltn);
 
    // Create data collection for solution output: either VisItDataCollection for
    // ASCII data files, or SidreDataCollection for binary data files.
-   /*DataCollection *dc = NULL;
+   DataCollection *dc = NULL;
    if (visit)
    {
       dc = new VisItDataCollection("Remhos", &pmesh);
@@ -954,7 +838,7 @@
       dc->SetCycle(0);
       dc->SetTime(0.0);
       dc->Save();
-   }*/
+   }
 
    socketstream sout, vis_s, vis_us;
    char vishost[] = "localhost";
@@ -986,13 +870,13 @@
    // Record the initial mass.
    Vector masses(lumpedM);
    const double mass0_u_loc = lumpedM * u;
-   double mass0_u;//, mass0_us;
+   double mass0_u, mass0_us;
    MPI_Allreduce(&mass0_u_loc, &mass0_u, 1, MPI_DOUBLE, MPI_SUM, comm);
    if (product_sync)
    {
       assert(false);
-      /*const double mass0_us_loc = lumpedM * us;
-      MPI_Allreduce(&mass0_us_loc, &mass0_us, 1, MPI_DOUBLE, MPI_SUM, comm);*/
+      const double mass0_us_loc = lumpedM * us;
+      MPI_Allreduce(&mass0_us_loc, &mass0_us, 1, MPI_DOUBLE, MPI_SUM, comm);
    }
 
    {
@@ -1011,7 +895,7 @@
    FCTSolver *fct_solver = nullptr;
    if (fct_type == FCTSolverType::FluxBased)
    {
-      assert(false);/*
+      assert(false);
       MFEM_VERIFY(pa == false, "Flux-based FCT and PA are incompatible.");
       K_HO.SpMat().HostReadI();
       K_HO.SpMat().HostReadJ();
@@ -1019,24 +903,24 @@
       K_HO_smap = SparseMatrix_Build_smap(K_HO.SpMat());
       const int fct_iterations = 1;
       fct_solver = new FluxBasedFCT(pfes, smth_indicator, dt, K_HO.SpMat(),
-                                    K_HO_smap, M_HO.SpMat(), fct_iterations);*/
+                                    K_HO_smap, M_HO.SpMat(), fct_iterations);
    }
    else if (fct_type == FCTSolverType::ClipScale)
    {
-      assert(false);/*
-      fct_solver = new ClipScaleSolver(pfes, smth_indicator, dt);*/
+      assert(false);
+      fct_solver = new ClipScaleSolver(pfes, smth_indicator, dt);
    }
    else if (fct_type == FCTSolverType::NonlinearPenalty)
    {
-      assert(false);/*
-      fct_solver = new NonlinearPenaltySolver(pfes, smth_indicator, dt);*/
+      assert(false);
+      fct_solver = new NonlinearPenaltySolver(pfes, smth_indicator, dt);
    }
    else if (fct_type == FCTSolverType::FCTProject)
    {
       fct_solver = new ElementFCTProjection(pfes, dt);
    }
 
-   AdvectionOperator adv(S.Size(), Mbf, ml, lumpedM, Kbf, M_HO, K_HO,
+   AdvectionOperator adv(S.Size(), m, ml, lumpedM, k, M_HO, K_HO,
                          x, xsub, v_gf, v_sub_gf, asmbl, lom, dofs,
                          ho_solver, lo_solver, fct_solver, mono_solver);
 
@@ -1050,36 +934,28 @@
 
    if (exec_mode == 1)
    {
-      assert(false);/*
+      assert(false);
       adv.SetRemapStartPos(x0, x0_sub);
 
       // For remap, the pseudo-time always evolves from 0 to 1.
-      t_final = 1.0;*/
+      t_final = 1.0;
    }
 
    ParGridFunction res = u;
-<<<<<<< HEAD
    double residual = 0.0;
+   double s_min_glob = numeric_limits<double>::infinity(),
+          s_max_glob = -numeric_limits<double>::infinity();
 
    // AMR operator
    amr::Operator *AMR = nullptr;
    if (amr) { AMR = new amr::Operator(pfes, pmesh, u, amr_options); }
-
-   // Time-integration (loop over the time iterations, ti, with a time-step dt).
-   bool done = false;
    int depth = amr ? GetMeshDepth(pmesh) : 0;
-   for (int ti = 0; !done;)
-=======
-   double residual;
-   double s_min_glob = numeric_limits<double>::infinity(),
-          s_max_glob = -numeric_limits<double>::infinity();
 
    // Time-integration (loop over the time iterations, ti, with a time-step dt).
    bool done = false;
    BlockVector Sold(S);
    int ti_total = 0, ti = 0;
    while (done == false)
->>>>>>> a6eaf1b9
    {
       dbg("\033[31m###########################");
       dbg("\033[31m######## TIME LOOP ########");
@@ -1091,24 +967,8 @@
       if (lo_solver)  { lo_solver->UpdateTimeStep(dt_real); }
       if (fct_solver) { fct_solver->UpdateTimeStep(dt_real); }
 
-      if (product_sync)
-      {
-         ComputeMinMaxS(pmesh.GetNE(), us, u, s_min_glob, s_max_glob);
-#ifdef REMHOS_FCT_PRODUCT_DEBUG
-         if (myid == 0)
-         {
-            std::cout << "   --- Full time step" << std::endl;
-            std::cout << "   in:  ";
-            std::cout << std::scientific << std::setprecision(5);
-            std::cout << "min_s: " << s_min_glob
-                      << "; max_s: " << s_max_glob << std::endl;
-         }
-#endif
-      }
-
-<<<<<<< HEAD
-      // 13. The inner refinement loop. At the end we want to have the current
-      //     time step resolved to the prescribed tolerance in each element.
+      // The inner refinement loop. At the end we want to have the current
+      // time step resolved to the prescribed tolerance in each element.
       if (amr)
       {
          AMR->Reset();
@@ -1180,9 +1040,22 @@
          }
       }
 
-=======
+      if (product_sync)
+      {
+         ComputeMinMaxS(pmesh.GetNE(), us, u, s_min_glob, s_max_glob);
+#ifdef REMHOS_FCT_PRODUCT_DEBUG
+         if (myid == 0)
+         {
+            std::cout << "   --- Full time step" << std::endl;
+            std::cout << "   in:  ";
+            std::cout << std::scientific << std::setprecision(5);
+            std::cout << "min_s: " << s_min_glob
+                      << "; max_s: " << s_max_glob << std::endl;
+         }
+#endif
+      }
+
       Sold = S;
->>>>>>> a6eaf1b9
       ode_solver->Step(S, t, dt_real);
       ti++;
       ti_total++;
@@ -1281,11 +1154,7 @@
 
       if (exec_mode == 1)
       {
-<<<<<<< HEAD
-         assert(false);/*
-         add(x0, t, v_gf, x);
-         add(x0_sub, t, v_sub_gf, *xsub);*/
-=======
+         assert(false);
          x0.HostReadWrite(); v_sub_gf.HostReadWrite();
          x.HostReadWrite();
          add(x0, t, v_gf, x);
@@ -1294,21 +1163,16 @@
                      "xsub == NULL/This code should not be entered for order = 1.");
          xsub->HostReadWrite();
          add(x0_sub, t, v_sub_gf, *xsub);
->>>>>>> a6eaf1b9
-      }
-
-      const bool steady_state_problem =
-         problem_num == 6 || problem_num == 7 || problem_num == 8;
-
-      if (!steady_state_problem)
+      }
+
+
+      if (problem_num != 6 && problem_num != 7 && problem_num != 8)
       {
          done = (t >= t_final - 1.e-8*dt);
-         dbg("done: %s", done?"yes":"no");
       }
       else
       {
-         assert(false);/*
-         dbg("Steady state problems");
+         assert(false);
          // Steady state problems - stop at convergence.
          double res_loc = 0.;
          lumpedM.HostReadWrite(); u.HostReadWrite(); res.HostReadWrite();
@@ -1320,7 +1184,7 @@
 
          residual = sqrt(residual);
          if (residual < 1.e-12 && t >= 1.) { done = true; u = res; }
-         else { res = u; }*/
+         else { res = u; }
       }
 
       if (ti == max_tsteps) { dbg("max_tsteps reached!"); done = true; }
@@ -1329,14 +1193,13 @@
       {
          if (myid == 0)
          {
-<<<<<<< HEAD
+            /*
             cout << "time step: " << ti << ", time: " << t << ", dt: " << dt;
             if (steady_state_problem) { cout << ", residual: " << residual ; }
             cout << endl;
-=======
+            */
             cout << "time step: " << ti << ", time: " << t
                  << ", dt: " << dt << ", residual: " << residual << endl;
->>>>>>> a6eaf1b9
          }
 
          if (visualization)
@@ -1357,12 +1220,12 @@
             }
          }
 
-         /*if (visit)
+         if (visit)
          {
             dc->SetCycle(ti);
             dc->SetTime(t);
             dc->Save();
-         }*/
+         }
       }
    }
 
@@ -1502,626 +1365,4 @@
    }
 
    return 0;
-<<<<<<< HEAD
-=======
-}
-
-AdvectionOperator::AdvectionOperator(int size, BilinearForm &Mbf_,
-                                     BilinearForm &_ml, Vector &_lumpedM,
-                                     ParBilinearForm &Kbf_,
-                                     ParBilinearForm &M_HO_, ParBilinearForm &K_HO_,
-                                     GridFunction &pos, GridFunction *sub_pos,
-                                     GridFunction &vel, GridFunction &sub_vel,
-                                     Assembly &_asmbl,
-                                     LowOrderMethod &_lom, DofInfo &_dofs,
-                                     HOSolver *hos, LOSolver *los, FCTSolver *fct,
-                                     MonolithicSolver *mos) :
-   TimeDependentOperator(size), Mbf(Mbf_), ml(_ml), Kbf(Kbf_),
-   M_HO(M_HO_), K_HO(K_HO_),
-   lumpedM(_lumpedM),
-   start_mesh_pos(pos.Size()), start_submesh_pos(sub_vel.Size()),
-   mesh_pos(pos), submesh_pos(sub_pos),
-   mesh_vel(vel), submesh_vel(sub_vel),
-   x_gf(Kbf.ParFESpace()),
-   asmbl(_asmbl), lom(_lom), dofs(_dofs),
-   ho_solver(hos), lo_solver(los), fct_solver(fct), mono_solver(mos) { }
-
-void AdvectionOperator::Mult(const Vector &X, Vector &Y) const
-{
-   if (exec_mode == 1)
-   {
-      // Move the mesh positions.
-      const double t = GetTime();
-      add(start_mesh_pos, t, mesh_vel, mesh_pos);
-      if (submesh_pos)
-      {
-         add(start_submesh_pos, t, submesh_vel, *submesh_pos);
-      }
-      // Reset precomputed geometric data.
-      Mbf.FESpace()->GetMesh()->DeleteGeometricFactors();
-
-      // Reassemble on the new mesh. Element contributions.
-      // Currently needed to have the sparse matrices used by the LO methods.
-      Mbf.BilinearForm::operator=(0.0);
-      Mbf.Assemble();
-      Kbf.BilinearForm::operator=(0.0);
-      Kbf.Assemble(0);
-      ml.BilinearForm::operator=(0.0);
-      ml.Assemble();
-      lumpedM.HostReadWrite();
-      ml.SpMat().GetDiag(lumpedM);
-
-      M_HO.BilinearForm::operator=(0.0);
-      M_HO.Assemble();
-      K_HO.BilinearForm::operator=(0.0);
-      K_HO.Assemble(0);
-
-      if (lom.pk)
-      {
-         lom.pk->BilinearForm::operator=(0.0);
-         lom.pk->Assemble();
-      }
-
-      // Face contributions.
-      asmbl.bdrInt = 0.;
-      Mesh *mesh = M_HO.FESpace()->GetMesh();
-      const int dim = mesh->Dimension(), ne = mesh->GetNE();
-      Array<int> bdrs, orientation;
-      FaceElementTransformations *Trans;
-
-      if (auto RD_ptr = dynamic_cast<const PAResidualDistribution*>(lo_solver))
-      {
-         RD_ptr->SampleVelocity(FaceType::Interior);
-         RD_ptr->SampleVelocity(FaceType::Boundary);
-         RD_ptr->SetupPA(FaceType::Interior);
-         RD_ptr->SetupPA(FaceType::Boundary);
-      }
-      else
-      {
-         for (int k = 0; k < ne; k++)
-         {
-            if (dim == 1)      { mesh->GetElementVertices(k, bdrs); }
-            else if (dim == 2) { mesh->GetElementEdges(k, bdrs, orientation); }
-            else if (dim == 3) { mesh->GetElementFaces(k, bdrs, orientation); }
-
-            for (int i = 0; i < dofs.numBdrs; i++)
-            {
-               Trans = mesh->GetFaceElementTransformations(bdrs[i]);
-               asmbl.ComputeFluxTerms(k, i, Trans, lom);
-            }
-         }
-      }
-   }
-
-   const int size = Kbf.ParFESpace()->GetVSize();
-   const int NE   = Kbf.ParFESpace()->GetNE();
-
-   // Needed because X and Y are allocated on the host by the ODESolver.
-   X.Read(); Y.Read();
-
-   Vector u, d_u;
-   Vector* xptr = const_cast<Vector*>(&X);
-   u.MakeRef(*xptr, 0, size);
-   d_u.MakeRef(Y, 0, size);
-   Vector du_HO(u.Size()), du_LO(u.Size());
-
-   x_gf = u;
-   x_gf.ExchangeFaceNbrData();
-
-   if (mono_solver) { mono_solver->CalcSolution(u, d_u); }
-   else if (fct_solver)
-   {
-      MFEM_VERIFY(ho_solver && lo_solver, "FCT requires HO and LO solvers.");
-
-      lo_solver->CalcLOSolution(u, du_LO);
-      ho_solver->CalcHOSolution(u, du_HO);
-
-      dofs.ComputeElementsMinMax(u, dofs.xe_min, dofs.xe_max, NULL, NULL);
-      dofs.ComputeBounds(dofs.xe_min, dofs.xe_max, dofs.xi_min, dofs.xi_max);
-      fct_solver->CalcFCTSolution(x_gf, lumpedM, du_HO, du_LO,
-                                  dofs.xi_min, dofs.xi_max, d_u);
-
-      if (dt_control == TimeStepControl::LOBoundsError)
-      {
-         UpdateTimeStepEstimate(u, du_LO, dofs.xi_min, dofs.xi_max);
-      }
-   }
-   else if (lo_solver)
-   {
-      lo_solver->CalcLOSolution(u, d_u);
-
-      if (dt_control == TimeStepControl::LOBoundsError)
-      {
-         dofs.ComputeElementsMinMax(u, dofs.xe_min, dofs.xe_max, NULL, NULL);
-         dofs.ComputeBounds(dofs.xe_min, dofs.xe_max, dofs.xi_min, dofs.xi_max);
-         UpdateTimeStepEstimate(u, d_u, dofs.xi_min, dofs.xi_max);
-      }
-   }
-   // The HO option must be last, since some LO solvers use the HO. Then if the
-   // user only wants to run LO, this order will give him the LO solution.
-   else if (ho_solver) { ho_solver->CalcHOSolution(u, d_u); }
-   else { MFEM_ABORT("No solver was chosen."); }
-
-   d_u.SyncAliasMemory(Y);
-
-   // Remap the product field, if there is a product field.
-   if (X.Size() > size)
-   {
-      Vector us, d_us;
-      us.MakeRef(*xptr, size, size);
-      d_us.MakeRef(Y, size, size);
-
-      x_gf = us;
-      x_gf.ExchangeFaceNbrData();
-
-      if (mono_solver) { mono_solver->CalcSolution(us, d_us); }
-      else if (fct_solver)
-      {
-         MFEM_VERIFY(ho_solver && lo_solver, "FCT requires HO and LO solvers.");
-
-         Vector d_us_HO(us.Size()), d_us_LO;
-         if (fct_solver->NeedsLOProductInput())
-         {
-            d_us_LO.SetSize(us.Size());
-            lo_solver->CalcLOSolution(us, d_us_LO);
-         }
-         ho_solver->CalcHOSolution(us, d_us_HO);
-
-         // Compute the ratio s = us_old / u_old, and old active dofs.
-         Vector s(size);
-         Array<bool> s_bool_el, s_bool_dofs;
-         ComputeRatio(NE, us, u, s, s_bool_el, s_bool_dofs);
-#ifdef REMHOS_FCT_PRODUCT_DEBUG
-         const int myid = x_gf.ParFESpace()->GetMyRank();
-         if (myid == 0) { std::cout << "      --- RK stage" << std::endl; }
-         std::cout << "      in:  ";
-         ComputeMinMaxS(s, s_bool_dofs, myid);
-#endif
-
-         // Bounds for s, based on the old values (and old active dofs).
-         // This doesn't consider s values from the old inactive dofs, because
-         // there were no bounds restriction on them at the previous time step.
-         dofs.ComputeElementsMinMax(s, dofs.xe_min, dofs.xe_max,
-                                    &s_bool_el, &s_bool_dofs);
-         dofs.ComputeBounds(dofs.xe_min, dofs.xe_max,
-                            dofs.xi_min, dofs.xi_max, &s_bool_el);
-
-         // Evolve u and get the new active dofs.
-         Vector u_new(size);
-         add(1.0, u, dt, d_u, u_new);
-         Array<bool> s_bool_el_new, s_bool_dofs_new;
-         ComputeBoolIndicators(NE, u_new, s_bool_el_new, s_bool_dofs_new);
-
-         fct_solver->CalcFCTProduct(x_gf, lumpedM, d_us_HO, d_us_LO,
-                                    dofs.xi_min, dofs.xi_max,
-                                    u_new,
-                                    s_bool_el_new, s_bool_dofs_new, d_us);
-
-#ifdef REMHOS_FCT_PRODUCT_DEBUG
-         Vector us_new(size);
-         add(1.0, us, dt, d_us, us_new);
-         std::cout << "      out: ";
-         ComputeMinMaxS(NE, us_new, u_new, myid);
-#endif
-      }
-      else if (lo_solver) { lo_solver->CalcLOSolution(us, d_us); }
-      else if (ho_solver) { ho_solver->CalcHOSolution(us, d_us); }
-      else { MFEM_ABORT("No solver was chosen."); }
-
-      d_us.SyncAliasMemory(Y);
-   }
-}
-
-void AdvectionOperator::UpdateTimeStepEstimate(const Vector &x,
-                                               const Vector &dx,
-                                               const Vector &x_min,
-                                               const Vector &x_max) const
-{
-   if (dt_control == TimeStepControl::FixedTimeStep) { return; }
-
-   // x_min <= x + dt * dx <= x_max.
-   int n = x.Size();
-   const double eps = 1e-12;
-   double dt = numeric_limits<double>::infinity();
-
-   for (int i = 0; i < n; i++)
-   {
-      if (dx(i) > eps)
-      {
-         dt = fmin(dt, (x_max(i) - x(i)) / dx(i) );
-      }
-      else if (dx(i) < -eps)
-      {
-         dt = fmin(dt, (x_min(i) - x(i)) / dx(i) );
-      }
-   }
-
-   MPI_Allreduce(MPI_IN_PLACE, &dt, 1, MPI_DOUBLE, MPI_MIN,
-                 Kbf.ParFESpace()->GetComm());
-
-   dt_est = fmin(dt_est, dt);
-}
-
-// Velocity coefficient
-void velocity_function(const Vector &x, Vector &v)
-{
-   int dim = x.Size();
-
-   // map to the reference [-1,1] domain
-   Vector X(dim);
-   for (int i = 0; i < dim; i++)
-   {
-      double center = (bb_min[i] + bb_max[i]) * 0.5;
-      X(i) = 2 * (x(i) - center) / (bb_max[i] - bb_min[i]);
-   }
-
-   int ProbExec = problem_num % 20;
-
-   switch (ProbExec)
-   {
-      case 0:
-      {
-         // Translations in 1D, 2D, and 3D
-         switch (dim)
-         {
-            case 1: v(0) = 1.0; break;
-            case 2: v(0) = sqrt(2./3.); v(1) = sqrt(1./3.); break;
-            case 3: v(0) = sqrt(3./6.); v(1) = sqrt(2./6.); v(2) = sqrt(1./6.);
-               break;
-         }
-         break;
-      }
-      case 1:
-      case 2:
-      case 4:
-      {
-         // Clockwise rotation in 2D around the origin
-         const double w = M_PI/2;
-         switch (dim)
-         {
-            case 1: v(0) = 1.0; break;
-            case 2: v(0) = -w*X(1); v(1) = w*X(0); break;
-            case 3: v(0) = -w*X(1); v(1) = w*X(0); v(2) = 0.0; break;
-         }
-         break;
-      }
-      case 3:
-      {
-         // Clockwise twisting rotation in 2D around the origin
-         const double w = M_PI/2;
-         double d = max((X(0)+1.)*(1.-X(0)),0.) * max((X(1)+1.)*(1.-X(1)),0.);
-         d = d*d;
-         switch (dim)
-         {
-            case 1: v(0) = 1.0; break;
-            case 2: v(0) = d*w*X(1); v(1) = -d*w*X(0); break;
-            case 3: v(0) = d*w*X(1); v(1) = -d*w*X(0); v(2) = 0.0; break;
-         }
-         break;
-      }
-      case 5:
-      {
-         switch (dim)
-         {
-            case 1: v(0) = 1.0; break;
-            case 2: v(0) = 1.0; v(1) = 1.0; break;
-            case 3: v(0) = 1.0; v(1) = 1.0; v(2) = 1.0; break;
-         }
-         break;
-      }
-      case 6:
-      case 7:
-      {
-         switch (dim)
-         {
-            case 1: v(0) = 1.0; break;
-            case 2: v(0) = x(1); v(1) = -x(0); break;
-            case 3: v(0) = x(1); v(1) = -x(0); v(2) = 0.0; break;
-         }
-         break;
-      }
-      case 11:
-      {
-         // Gresho deformation used for mesh motion in remap tests.
-         const double r = sqrt(x(0)*x(0) + x(1)*x(1));
-         if (r < 0.2)
-         {
-            v(0) =  5.0 * x(1);
-            v(1) = -5.0 * x(0);
-         }
-         else if (r < 0.4)
-         {
-            v(0) =  2.0 * x(1) / r - 5.0 * x(1);
-            v(1) = -2.0 * x(0) / r + 5.0 * x(0);
-         }
-         else { v = 0.0; }
-         break;
-      }
-      case 10:
-      case 12:
-      case 13:
-      case 14:
-      case 15:
-      case 16:
-      case 17:
-      {
-         // Taylor-Green deformation used for mesh motion in remap tests.
-
-         // Map [-1,1] to [0,1].
-         for (int d = 0; d < dim; d++) { X(d) = X(d) * 0.5 + 0.5; }
-
-         if (dim == 1) { MFEM_ABORT("Not implemented."); }
-         v(0) =  sin(M_PI*X(0)) * cos(M_PI*X(1));
-         v(1) = -cos(M_PI*X(0)) * sin(M_PI*X(1));
-         if (dim == 3)
-         {
-            v(0) *= cos(M_PI*X(2));
-            v(1) *= cos(M_PI*X(2));
-            v(2) = 0.0;
-         }
-         break;
-      }
-   }
-}
-
-double box(std::pair<double,double> p1, std::pair<double,double> p2,
-           double theta,
-           std::pair<double,double> origin, double x, double y)
-{
-   double xmin=p1.first;
-   double xmax=p2.first;
-   double ymin=p1.second;
-   double ymax=p2.second;
-   double ox=origin.first;
-   double oy=origin.second;
-
-   double pi = M_PI;
-   double s=std::sin(theta*pi/180);
-   double c=std::cos(theta*pi/180);
-
-   double xn=c*(x-ox)-s*(y-oy)+ox;
-   double yn=s*(x-ox)+c*(y-oy)+oy;
-
-   if (xn>xmin && xn<xmax && yn>ymin && yn<ymax)
-   {
-      return 1.0;
-   }
-   else
-   {
-      return 0.0;
-   }
-}
-
-double box3D(double xmin, double xmax, double ymin, double ymax, double zmin,
-             double zmax, double theta, double ox, double oy, double x,
-             double y, double z)
-{
-   double pi = M_PI;
-   double s=std::sin(theta*pi/180);
-   double c=std::cos(theta*pi/180);
-
-   double xn=c*(x-ox)-s*(y-oy)+ox;
-   double yn=s*(x-ox)+c*(y-oy)+oy;
-
-   if (xn>xmin && xn<xmax && yn>ymin && yn<ymax && z>zmin && z<zmax)
-   {
-      return 1.0;
-   }
-   else
-   {
-      return 0.0;
-   }
-}
-
-double get_cross(double rect1, double rect2)
-{
-   double intersection=rect1*rect2;
-   return rect1+rect2-intersection; //union
-}
-
-double ring(double rin, double rout, Vector c, Vector y)
-{
-   double r = 0.;
-   int dim = c.Size();
-   if (dim != y.Size())
-   {
-      mfem_error("Origin vector and variable have to be of the same size.");
-   }
-   for (int i = 0; i < dim; i++)
-   {
-      r += pow(y(i)-c(i), 2.);
-   }
-   r = sqrt(r);
-   if (r>rin && r<rout)
-   {
-      return 1.0;
-   }
-   else
-   {
-      return 0.0;
-   }
-}
-
-// Initial condition: lua function or hard-coded functions
-double u0_function(const Vector &x)
-{
-   int dim = x.Size();
-
-   // map to the reference [-1,1] domain
-   Vector X(dim);
-   for (int i = 0; i < dim; i++)
-   {
-      double center = (bb_min[i] + bb_max[i]) * 0.5;
-      X(i) = 2 * (x(i) - center) / (bb_max[i] - bb_min[i]);
-   }
-
-   int ProbExec = problem_num % 10;
-
-   switch (ProbExec)
-   {
-      case 0:
-      case 1:
-      {
-         switch (dim)
-         {
-            case 1:
-               return exp(-40.*pow(X(0)-0.5,2));
-            case 2:
-            case 3:
-            {
-               double rx = 0.45, ry = 0.25, cx = 0., cy = -0.2, w = 10.;
-               if (dim == 3)
-               {
-                  const double s = (1. + 0.25*cos(2*M_PI*X(2)));
-                  rx *= s;
-                  ry *= s;
-               }
-               return ( erfc(w*(X(0)-cx-rx))*erfc(-w*(X(0)-cx+rx)) *
-                        erfc(w*(X(1)-cy-ry))*erfc(-w*(X(1)-cy+ry)) )/16;
-            }
-         }
-      }
-      case 2:
-      {
-         double x_ = X(0), y_ = X(1), rho, phi;
-         rho = hypot(x_, y_);
-         phi = atan2(y_, x_);
-         return pow(sin(M_PI*rho),2)*sin(3*phi);
-      }
-      case 3:
-      {
-         return .5*(sin(M_PI*X(0))*sin(M_PI*X(1)) + 1.);
-      }
-      case 4:
-      {
-         double scale = 0.0225;
-         double coef = (0.5/sqrt(scale));
-         double slit = (X(0) <= -0.05) || (X(0) >= 0.05) || (X(1) >= 0.7);
-         double cone = coef * sqrt(pow(X(0), 2.) + pow(X(1) + 0.5, 2.));
-         double hump = coef * sqrt(pow(X(0) + 0.5, 2.) + pow(X(1), 2.));
-
-         return (slit && ((pow(X(0),2.) + pow(X(1)-.5,2.))<=4.*scale)) ? 1. : 0.
-                + (1. - cone) * (pow(X(0), 2.) + pow(X(1)+.5, 2.) <= 4.*scale)
-                + .25 * (1. + cos(M_PI*hump))
-                * ((pow(X(0)+.5, 2.) + pow(X(1), 2.)) <= 4.*scale);
-      }
-      case 5:
-      {
-         Vector y(dim);
-         for (int i = 0; i < dim; i++) { y(i) = 50. * (x(i) + 1.); }
-
-         if (dim==1)
-         {
-            mfem_error("This test is not supported in 1D.");
-         }
-         else if (dim==2)
-         {
-            std::pair<double, double> p1;
-            std::pair<double, double> p2;
-            std::pair<double, double> origin;
-
-            // cross
-            p1.first=14.; p1.second=3.;
-            p2.first=17.; p2.second=26.;
-            origin.first = 15.5;
-            origin.second = 11.5;
-            double rect1=box(p1,p2,-45.,origin,y(0),y(1));
-            p1.first=7.; p1.second=10.;
-            p2.first=32.; p2.second=13.;
-            double rect2=box(p1,p2,-45.,origin,y(0),y(1));
-            double cross=get_cross(rect1,rect2);
-            // rings
-            Vector c(dim);
-            c(0) = 40.; c(1) = 40;
-            double ring1 = ring(7., 10., c, y);
-            c(1) = 20.;
-            double ring2 = ring(3., 7., c, y);
-
-            return cross + ring1 + ring2;
-         }
-         else
-         {
-            // cross
-            double rect1 = box3D(7.,32.,10.,13.,10.,13.,-45.,15.5,11.5,
-                                 y(0),y(1),y(2));
-            double rect2 = box3D(14.,17.,3.,26.,10.,13.,-45.,15.5,11.5,
-                                 y(0),y(1),y(2));
-            double rect3 = box3D(14.,17.,10.,13.,3.,26.,-45.,15.5,11.5,
-                                 y(0),y(1),y(2));
-
-            double cross = get_cross(get_cross(rect1, rect2), rect3);
-
-            // rings
-            Vector c1(dim), c2(dim);
-            c1(0) = 40.; c1(1) = 40; c1(2) = 40.;
-            c2(0) = 40.; c2(1) = 20; c2(2) = 20.;
-
-            double shell1 = ring(7., 10., c1, y);
-            double shell2 = ring(3., 7., c2, y);
-
-            double dom2 = cross + shell1 + shell2;
-
-            // cross
-            rect1 = box3D(2.,27.,30.,33.,30.,33.,0.,0.,0.,y(0),y(1),y(2));
-            rect2 = box3D(9.,12.,23.,46.,30.,33.,0.,0.,0.,y(0),y(1),y(2));
-            rect3 = box3D(9.,12.,30.,33.,23.,46.,0.,0.,0.,y(0),y(1),y(2));
-
-            cross = get_cross(get_cross(rect1, rect2), rect3);
-
-            double ball1 = ring(0., 7., c1, y);
-            double ball2 = ring(0., 3., c2, y);
-            double shell3 = ring(7., 10., c2, y);
-
-            double dom3 = cross + ball1 + ball2 + shell3;
-
-            double dom1 = 1. - get_cross(dom2, dom3);
-
-            return dom1 + 2.*dom2 + 3.*dom3;
-         }
-      }
-      case 6:
-      {
-         double r = x.Norml2();
-         if (r >= 0.15 && r < 0.45) { return 1.; }
-         else if (r >= 0.55 && r < 0.85)
-         {
-            return pow(cos(10.*M_PI * (r - 0.7) / 3.), 2.);
-         }
-         else { return 0.; }
-      }
-      case 7:
-      {
-         double r = x.Norml2();
-         double a = 0.5, b = 3.e-2, c = 0.1;
-         return 0.25*(1.+tanh((r+c-a)/b))*(1.-tanh((r-c-a)/b));
-      }
-   }
-   return 0.0;
-}
-
-double s0_function(const Vector &x)
-{
-   // Simple nonlinear function.
-   return 2.0 + sin(2*M_PI * x(0)) * sin(2*M_PI * x(1));
-}
-
-double inflow_function(const Vector &x)
-{
-   double r = x.Norml2();
-   if ((problem_num % 10) == 6 && x.Size() == 2)
-   {
-      if (r >= 0.15 && r < 0.45) { return 1.; }
-      else if (r >= 0.55 && r < 0.85)
-      {
-         return pow(cos(10.*M_PI * (r - 0.7) / 3.), 2.);
-      }
-      else { return 0.; }
-   }
-   else if ((problem_num % 10) == 7)
-   {
-      double a = 0.5, b = 3.e-2, c = 0.1;
-      return 0.25*(1.+tanh((r+c-a)/b))*(1.-tanh((r-c-a)/b));
-   }
-   else { return 0.0; }
->>>>>>> a6eaf1b9
 }