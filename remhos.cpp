// Copyright (c) 2017, Lawrence Livermore National Security, LLC. Produced at
// the Lawrence Livermore National Laboratory. LLNL-CODE-734707. All Rights
// reserved. See files LICENSE and NOTICE for details.
//
// This file is part of CEED, a collection of benchmarks, miniapps, software
// libraries and APIs for efficient high-order finite element and spectral
// element discretizations for exascale applications. For more information and
// source code availability see http://github.com/ceed.
//
// The CEED research is supported by the Exascale Computing Project 17-SC-20-SC,
// a collaborative effort of two U.S. Department of Energy organizations (Office
// of Science and the National Nuclear Security Administration) responsible for
// the planning and preparation of a capable exascale ecosystem, including
// software, applications, hardware, advanced system engineering and early
// testbed platforms, in support of the nation's exascale computing imperative.
//
//                    ____                 __
//                   / __ \___  ____ ___  / /_  ____  _____
//                  / /_/ / _ \/ __ `__ \/ __ \/ __ \/ ___/
//                 / _, _/  __/ / / / / / / / / /_/ (__  )
//                /_/ |_|\___/_/ /_/ /_/_/ /_/\____/____/
//
//                       High-order Remap Miniapp
//
// Remhos (REMap High-Order Solver) is a miniapp that solves the pure advection
// equations that are used to perform discontinuous field interpolation (remap)
// as part of the Eulerian phase in Arbitrary-Lagrangian Eulerian (ALE)
// simulations.
//
// Sample runs: see README.md, section 'Verification of Results'.
//
//    Using lua problem definition file
//    ./remhos -p balls-and-jacks.lua -r 4 -dt 0.001 -tf 5.0
//
//    Transport mode:
//    ./remhos -m ./data/periodic-segment.mesh -p 0 -r 2 -dt 0.005
//    ./remhos -m ./data/periodic-square.mesh -p 0 -r 2 -dt 0.01 -tf 10
//    ./remhos -m ./data/periodic-hexagon.mesh -p 0 -r 2 -dt 0.01 -tf 10
//    ./remhos -m ./data/periodic-square.mesh -p 1 -r 2 -dt 0.005 -tf 9
//    ./remhos -m ./data/periodic-hexagon.mesh -p 1 -r 2 -dt 0.005 -tf 9
//    ./remhos -m ./data/star-q3.mesh -p 1 -r 2 -dt 0.005 -tf 9
//    ./remhos -m ./data/disc-nurbs.mesh -p 1 -r 3 -dt 0.005 -tf 9
//    ./remhos -m ./data/disc-nurbs.mesh -p 2 -r 3 -dt 0.005 -tf 9
//    ./remhos -m ./data/periodic-square.mesh -p 3 -r 4 -dt 0.0025 -tf 9 -vs 20
//    ./remhos -m ./data/periodic-cube.mesh -p 0 -r 2 -o 2 -dt 0.02 -tf 8
//    ./remhos -m ./data/periodic-square.mesh -p 4 -r 4 -dt 0.001 -o 2 -mt 3
//    ./remhos -m ./data/periodic-square.mesh -p 3 -r 2 -dt 0.0025 -o 15 -tf 9 -mt 4
//    ./remhos -m ./data/periodic-square.mesh -p 5 -r 4 -dt 0.002 -o 2 -tf 0.8 -mt 4
//    ./remhos -m ./data/periodic-cube.mesh -p 5 -r 5 -dt 0.0001 -o 1 -tf 0.8 -mt 4
//
//    Remap mode:
//    ./remhos -m ./data/periodic-square.mesh -p 10 -r 3 -dt 0.005 -tf 0.5 -mt 4 -vs 10
//    ./remhos -m ./data/periodic-square.mesh -p 14 -r 3 -dt 0.005 -tf 0.5 -mt 4 -vs 10
//
// Description:  This example code solves the time-dependent advection equation
//               du/dt + v.grad(u) = 0, where v is a given fluid velocity, and
//               u0(x)=u(0,x) is a given initial condition.
//
//               The example demonstrates the use of Discontinuous Galerkin (DG)
//               bilinear forms in MFEM (face integrators), the use of explicit
//               ODE time integrators, the definition of periodic boundary
//               conditions through periodic meshes, as well as the use of GLVis
//               for persistent visualization of a time-evolving solution. The
//               saving of time-dependent data files for external visualization
//               with VisIt (visit.llnl.gov) is also illustrated.

#include "mfem.hpp"
<<<<<<< HEAD
#include "remhos_fct.hpp"
=======
#include "miniapps/common/mfem-common.hpp"
>>>>>>> 323c5b0c
#include <fstream>
#include <iostream>
#include "remhos_ho.hpp"
#include "remhos_tools.hpp"

using namespace std;
using namespace mfem;

#ifdef USE_LUA
#include "lua.hpp"
lua_State* L;
#endif

// Choice for the problem setup. The fluid velocity, initial condition and
// inflow boundary condition are chosen based on this parameter.
int problem_num;

int smth_ind;

// 0 is standard transport.
// 1 is standard remap (mesh moves, solution is fixed).
int exec_mode;

// Velocity coefficient
void velocity_function(const Vector &x, Vector &v);

// Initial condition
double u0_function(const Vector &x);

// Inflow boundary condition
double inflow_function(const Vector &x);

// Mesh bounding box
Vector bb_min, bb_max;

void GetMinMax(const ParGridFunction &g, double &min, double &max);

// Utility function to build a map to the offset of the symmetric entry in a
// sparse matrix.
Array<int> SparseMatrix_Build_smap(const SparseMatrix &A)
{
   // Assuming that A is finalized
   const int *I = A.GetI(), *J = A.GetJ(), n = A.Size();
   Array<int> smap(I[n]);

   for (int row = 0, j = 0; row < n; row++)
   {
      for (int end = I[row+1]; j < end; j++)
      {
         int col = J[j];
         // Find the offset, _j, of the (col,row) entry and store it in smap[j].
         for (int _j = I[col], _end = I[col+1]; true; _j++)
         {
            MFEM_VERIFY(_j != _end, "Can't find the symmetric entry!");

            if (J[_j] == row) { smap[j] = _j; break; }
         }
      }
   }
   return smap;
}

// Given a matrix K, matrix D (initialized with same sparsity as K) is computed,
// such that (K+D)_ij >= 0 for i != j.
void ComputeDiscreteUpwindingMatrix(const SparseMatrix& K,
                                    Array<int> smap, SparseMatrix& D)
{
   const int *Ip = K.GetI(), *Jp = K.GetJ(), n = K.Size();
   const double *Kp = K.GetData();

   double *Dp = D.GetData();

   for (int i = 0, k = 0; i < n; i++)
   {
      double rowsum = 0.;
      for (int end = Ip[i+1]; k < end; k++)
      {
         int j = Jp[k];
         double kij = Kp[k];
         double kji = Kp[smap[k]];
         double dij = fmax(fmax(0.0,-kij),-kji);
         Dp[k] = kij + dij;
         Dp[smap[k]] = kji + dij;
         if (i != j) { rowsum += dij; }
      }
      D(i,i) = K(i,i) -rowsum;
   }
}

// Appropriate quadrature rule for faces according to DGTraceIntegrator.
const IntegrationRule *GetFaceIntRule(FiniteElementSpace *fes)
{
   int i, order;
   // Use the first mesh face and element as indicator.
   const FaceElementTransformations *Trans =
      fes->GetMesh()->GetFaceElementTransformations(0);
   const FiniteElement *el = fes->GetFE(0);

   if (Trans->Elem2No >= 0)
   {
      order = min(Trans->Elem1->OrderW(), Trans->Elem2->OrderW()) + 2*el->GetOrder();
   }
   else
   {
      order = Trans->Elem1->OrderW() + 2*el->GetOrder();
   }
   if (el->Space() == FunctionSpace::Pk)
   {
      order++;
   }
   return &IntRules.Get(Trans->FaceGeom, order);
}

// Class for local assembly of M_L M_C^-1 K, where M_L and M_C are the lumped
// and consistent mass matrices and K is the convection matrix. The spaces are
// assumed to be L2 conforming.
class PrecondConvectionIntegrator: public BilinearFormIntegrator
{
private:
#ifndef MFEM_THREAD_SAFE
   DenseMatrix dshape, adjJ, Q_ir;
   Vector shape, vec2, BdFidxT;
#endif
   VectorCoefficient &Q;
   double alpha;

public:
   PrecondConvectionIntegrator(VectorCoefficient &q, double a = 1.0)
      : Q(q) { alpha = a; }
   virtual void AssembleElementMatrix(const FiniteElement &,
                                      ElementTransformation &,
                                      DenseMatrix &);
};

// alpha (q . grad u, v)
class MixedConvectionIntegrator : public BilinearFormIntegrator
{
private:
#ifndef MFEM_THREAD_SAFE
   DenseMatrix dshape, adjJ, Q_ir;
   Vector shape, vec2, BdFidxT;
#endif
   VectorCoefficient &Q;
   double alpha;

public:
   MixedConvectionIntegrator(VectorCoefficient &q, double a = 1.0)
      : Q(q) { alpha = a; }
   virtual void AssembleElementMatrix2(const FiniteElement &tr_el,
                                       const FiniteElement &te_el,
                                       ElementTransformation &Trans,
                                       DenseMatrix &elmat)
   {
      int tr_nd = tr_el.GetDof();
      int te_nd = te_el.GetDof();
      int dim = te_el.GetDim(); // Using test geometry.

#ifdef MFEM_THREAD_SAFE
      DenseMatrix dshape, adjJ, Q_ir;
      Vector shape, vec2, BdFidxT;
#endif
      elmat.SetSize(te_nd, tr_nd);
      dshape.SetSize(tr_nd,dim);
      adjJ.SetSize(dim);
      shape.SetSize(te_nd);
      vec2.SetSize(dim);
      BdFidxT.SetSize(tr_nd);

      Vector vec1;

      // Using midpoint rule and test geometry.
      const IntegrationRule *ir = &IntRules.Get(te_el.GetGeomType(), 1);

      Q.Eval(Q_ir, Trans, *ir);

      elmat = 0.0;
      for (int i = 0; i < ir->GetNPoints(); i++)
      {
         const IntegrationPoint &ip = ir->IntPoint(i);
         tr_el.CalcDShape(ip, dshape);
         te_el.CalcShape(ip, shape);

         Trans.SetIntPoint(&ip);
         CalcAdjugate(Trans.Jacobian(), adjJ);
         Q_ir.GetColumnReference(i, vec1);
         vec1 *= alpha * ip.weight;

         adjJ.Mult(vec1, vec2);
         dshape.Mult(vec2, BdFidxT);

         AddMultVWt(shape, BdFidxT, elmat);
      }
   }
};

struct SmoothnessIndicator
{
   ParFiniteElementSpace *fesH1;
   BilinearFormIntegrator *bfi_dom, *bfi_bdr, *MassInt;
   SparseMatrix Mmat, LaplaceOp, *MassMixed;
   Vector lumpedMH1, DG2CG;
   DenseMatrix ShapeEval;
   double param;
};

void ComputeVariationalMatrix(SmoothnessIndicator &si, const int ne,
                              const int nd, DofInfo dofs)
{
   Mesh* subcell_mesh = si.fesH1->GetMesh();

   int k, m, e_id, dim = subcell_mesh->Dimension();
   DenseMatrix elmat1;

   Array <int> te_vdofs, tr_vdofs;

   tr_vdofs.SetSize(dofs.numDofsSubcell);

   for (k = 0; k < ne; k++)
   {
      for (m = 0; m < dofs.numSubcells; m++)
      {
         e_id = k*dofs.numSubcells + m;
         const FiniteElement *el = si.fesH1->GetFE(e_id);
         ElementTransformation *tr = subcell_mesh->GetElementTransformation(e_id);
         si.MassInt->AssembleElementMatrix(*el, *tr, elmat1);
         si.fesH1->GetElementVDofs(e_id, te_vdofs);

         // Switchero - numbering CG vs DG.
         tr_vdofs[0] = k*nd + dofs.Sub2Ind(m, 0);
         tr_vdofs[1] = k*nd + dofs.Sub2Ind(m, 1);
         if (dim > 1)
         {
            tr_vdofs[2] = k*nd + dofs.Sub2Ind(m, 3);
            tr_vdofs[3] = k*nd + dofs.Sub2Ind(m, 2);
         }
         if (dim == 3)
         {
            tr_vdofs[4] = k*nd + dofs.Sub2Ind(m, 4);
            tr_vdofs[5] = k*nd + dofs.Sub2Ind(m, 5);
            tr_vdofs[6] = k*nd + dofs.Sub2Ind(m, 7);
            tr_vdofs[7] = k*nd + dofs.Sub2Ind(m, 6);
         }
         si.MassMixed->AddSubMatrix(te_vdofs, tr_vdofs, elmat1);
      }
   }
   si.MassMixed->Finalize();
}

void ApproximateLaplacian(SmoothnessIndicator &si, const int ne, const int nd,
                          DofInfo dofs, const Vector &x, ParGridFunction &y)
{
   int k, i, j, N = si.lumpedMH1.Size();
   Array<int> eldofs;
   Vector xDofs(nd), tmp(nd), xEval(ne*nd);
   Vector rhs_tv(si.fesH1->GetTrueVSize()), z_tv(si.fesH1->GetTrueVSize());

   eldofs.SetSize(nd);
   y.SetSize(N);
   Vector rhs(N), z(N);

   // Approximate inversion, corresponding to Neumann series truncated after first two summands.
   int iter, max_iter = 2;
   const double abs_tol = 1.e-10;
   double resid;

   for (k = 0; k < ne; k++)
   {
      for (j = 0; j < nd; j++) { eldofs[j] = k*nd + j; }

      x.GetSubVector(eldofs, xDofs);
      si.ShapeEval.Mult(xDofs, tmp);
      xEval.SetSubVector(eldofs, tmp);
   }

   si.MassMixed->Mult(xEval, rhs);
   si.fesH1->Dof_TrueDof_Matrix()->MultTranspose(rhs, rhs_tv);
   si.fesH1->GetProlongationMatrix()->Mult(rhs_tv, rhs);

   y = 0.;

   // Project x to a CG space (result is in y).
   for (iter = 1; iter <= max_iter; iter++)
   {
      si.Mmat.Mult(y, z);
      si.fesH1->Dof_TrueDof_Matrix()->MultTranspose(z, z_tv);
      z_tv -= rhs_tv;
      si.fesH1->GetProlongationMatrix()->Mult(z_tv, z);

      double loc_res = z_tv.Norml2();
      loc_res *= loc_res;
      MPI_Allreduce(&loc_res, &resid, 1, MPI_DOUBLE, MPI_SUM, MPI_COMM_WORLD);
      resid = sqrt(resid);

      if (resid <= abs_tol) { break; }

      for (i = 0; i < N; i++)
      {
         y(i) -= z(i) / si.lumpedMH1(i);
      }
   }

   si.LaplaceOp.Mult(y, rhs);
   si.fesH1->Dof_TrueDof_Matrix()->MultTranspose(rhs, rhs_tv);
   si.fesH1->GetProlongationMatrix()->Mult(rhs_tv, rhs);

   y = 0.;

   for (iter = 1; iter <= max_iter; iter++)
   {
      si.Mmat.Mult(y, z);
      si.fesH1->Dof_TrueDof_Matrix()->MultTranspose(z, z_tv);
      z_tv -= rhs_tv;
      si.fesH1->GetProlongationMatrix()->Mult(z_tv, z);

      double loc_res = z_tv.Norml2();
      loc_res *= loc_res;
      MPI_Allreduce(&loc_res, &resid, 1, MPI_DOUBLE, MPI_SUM, MPI_COMM_WORLD);
      resid = sqrt(resid);

      if (resid <= abs_tol) { break; }

      for (i = 0; i < N; i++)
      {
         y(i) -= z(i) / si.lumpedMH1(i);
      }
   }
}

void ComputeFromSparsity(const SparseMatrix &K, const ParGridFunction &x,
                         Vector &x_min, Vector &x_max)
{
   const int *I = K.GetI(), *J = K.GetJ(), loc_size = K.Size();
   int end;

   for (int i = 0, k = 0; i < loc_size; i++)
   {
      x_min(i) = numeric_limits<double>::infinity();
      x_max(i) = -x_min(i);
      for (end = I[i+1]; k < end; k++)
      {
         const double x_j = x(J[k]);
         x_max(i) = max(x_max(i), x_j);
         x_min(i) = min(x_min(i), x_j);
      }
   }

   GroupCommunicator &gcomm = x.ParFESpace()->GroupComm();
   Array<double> minvals(x_min.GetData(), x_min.Size()),
         maxvals(x_max.GetData(), x_max.Size());
   gcomm.Reduce<double>(minvals, GroupCommunicator::Min);
   gcomm.Bcast(minvals);
   gcomm.Reduce<double>(maxvals, GroupCommunicator::Max);
   gcomm.Bcast(maxvals);
}

/** A time-dependent operator for the right-hand side of the ODE. The DG weak
    form of du/dt = -v.grad(u) is M du/dt = K u + b, where M and K are the mass
    and advection matrices, and b describes the flow on the boundary. This can
    be written as a general ODE, du/dt = M^{-1} (K u + b), and this class is
    used to evaluate the right-hand side. */
class FE_Evolution : public TimeDependentOperator
{
private:
   BilinearForm &Mbf, &ml;
   ParBilinearForm &Kbf;
   SparseMatrix &M, &K;
   Vector &lumpedM;
   const GridFunction &inflow_gf;
   const Vector &b;

   Vector start_mesh_pos, start_submesh_pos;
   GridFunction &mesh_pos, *submesh_pos, &mesh_vel, &submesh_vel;

   mutable Vector z;
   mutable ParGridFunction x_gf;

   double dt;
   Assembly &asmbl;

   LowOrderMethod &lom;
   SmoothnessIndicator &si;
   DofInfo &dofs;

<<<<<<< HEAD
   MHCSolver *mhc_solver;
=======
   HOSolver &ho_solver;
>>>>>>> 323c5b0c

public:
   FE_Evolution(BilinearForm &Mbf_, SparseMatrix &_M, BilinearForm &_ml,
                Vector &_lumpedM,
                ParBilinearForm &Kbf_, SparseMatrix &_K,
                const Vector &_b, const GridFunction &inflow,
                GridFunction &pos, GridFunction *sub_pos,
                GridFunction &vel, GridFunction &sub_vel,
                Assembly &_asmbl, LowOrderMethod &_lom, DofInfo &_dofs,
<<<<<<< HEAD
                MHCSolver *mhcs);
=======
                SmoothnessIndicator &si_, HOSolver &hos);
>>>>>>> 323c5b0c

   virtual void Mult(const Vector &x, Vector &y) const;

   virtual void SetDt(double _dt) { dt = _dt; }
   void SetRemapStartPos(const Vector &m_pos, const Vector &sm_pos)
   {
      start_mesh_pos    = m_pos;
      start_submesh_pos = sm_pos;
   }

   // Mass matrix solve, addressing the bad Bernstein condition number.
   virtual void NeumannSolve(const Vector &b, Vector &x) const;

   virtual void LinearFluxLumping(const int k, const int nd,
                                  const int BdrID, const Vector &x,
                                  Vector &y, const Vector &alpha) const;

   virtual void NonlinFluxLumping(const int k, const int nd,
                                  const int BdrID, const Vector &x,
                                  Vector &y, const Vector &alpha) const;

   virtual void ComputeLowOrderSolution(const Vector &x, Vector &y) const;
   virtual void ComputeFCTSolution(const Vector &x, const Vector &yH,
                                   const Vector &yL, Vector &y) const;

   virtual ~FE_Evolution() { }
};

FE_Evolution* adv;

int main(int argc, char *argv[])
{
   // Initialize MPI.
   MPI_Session mpi(argc, argv);
   const int myid = mpi.WorldRank();

   // Parse command-line options.
#ifdef USE_LUA
   L = luaL_newstate();
   luaL_openlibs(L);
   const char* problem_file = "problem.lua";
#else
   problem_num = 4;
#endif
   const char *mesh_file = "data/periodic-square.mesh";
   int rs_levels = 2;
   int rp_levels = 0;
   int order = 3;
   int mesh_order = 2;
   int ode_solver_type = 3;
   MONOTYPE MonoType = ResDist_FCT;
   bool OptScheme = true;
   smth_ind = 0;
   double t_final = 4.0;
   double dt = 0.005;
   bool visualization = true;
   bool visit = false;
   bool binary = false;
   int vis_steps = 100;

   int precision = 8;
   cout.precision(precision);

   OptionsParser args(argc, argv);
   args.AddOption(&mesh_file, "-m", "--mesh",
                  "Mesh file to use.");
#ifdef USE_LUA
   args.AddOption(&problem_file, "-p", "--problem",
                  "lua problem definition file.");
#else
   args.AddOption(&problem_num, "-p", "--problem",
                  "Problem setup to use. See options in velocity_function().");
#endif
   args.AddOption(&rs_levels, "-rs", "--refine-serial",
                  "Number of times to refine the mesh uniformly in serial.");
   args.AddOption(&rp_levels, "-rp", "--refine-parallel",
                  "Number of times to refine the mesh uniformly in parallel.");
   args.AddOption(&order, "-o", "--order",
                  "Order (degree) of the finite element solution.");
   args.AddOption(&mesh_order, "-mo", "--mesh-order",
                  "Order (degree) of the mesh.");
   args.AddOption(&ode_solver_type, "-s", "--ode-solver",
                  "ODE solver: 1 - Forward Euler,\n\t"
                  "            2 - RK2 SSP, 3 - RK3 SSP, 4 - RK4, 6 - RK6.");
   args.AddOption((int*)(&MonoType), "-mt", "--MonoType",
                  "Monotonicity scheme: 0 - no monotonicity treatment,\n\t"
                  "                     1 - discrete upwinding - LO,\n\t"
                  "                     2 - discrete upwinding - FCT,\n\t"
                  "                     3 - residual distribution - LO,\n\t"
                  "                     4 - residual distribution - FCT,n\t"
                  "                     5 - residual distribution - monolithic.");
   args.AddOption(&OptScheme, "-sc", "--subcell", "-el", "--element",
                  "Optimized low order scheme: PDU / RDS VS DU / RD.");
   args.AddOption(&smth_ind, "-si", "--smth_ind",
                  "Smoothness indicator: 0 - no smoothness indicator,\n\t"
                  "                      1 - approx_quadratic,\n\t"
                  "                      2 - exact_quadratic.");
   args.AddOption(&t_final, "-tf", "--t-final",
                  "Final time; start time is 0.");
   args.AddOption(&dt, "-dt", "--time-step",
                  "Time step.");
   args.AddOption(&visualization, "-vis", "--visualization", "-no-vis",
                  "--no-visualization",
                  "Enable or disable GLVis visualization.");
   args.AddOption(&visit, "-visit", "--visit-datafiles", "-no-visit",
                  "--no-visit-datafiles",
                  "Save data files for VisIt (visit.llnl.gov) visualization.");
   args.AddOption(&binary, "-binary", "--binary-datafiles", "-ascii",
                  "--ascii-datafiles",
                  "Use binary (Sidre) or ascii format for VisIt data files.");
   args.AddOption(&vis_steps, "-vs", "--visualization-steps",
                  "Visualize every n-th timestep.");
   args.Parse();
   if (!args.Good())
   {
      if (myid == 0) { args.PrintUsage(cout); }
      return 1;
   }
   if (myid == 0) { args.PrintOptions(cout); }

   // When not using lua, exec mode is derived from problem number convention
   if (problem_num < 10)      { exec_mode = 0; }
   else if (problem_num < 20) { exec_mode = 1; }
   else { MFEM_ABORT("Unspecified execution mode."); }

#ifdef USE_LUA
   // When using lua, exec mode is read from lua file
   if (luaL_dofile(L, problem_file))
   {
      printf("Error opening lua file: %s\n",problem_file);
      exit(1);
   }

   lua_getglobal(L, "exec_mode");
   if (!lua_isnumber(L, -1))
   {
      printf("Did not find exec_mode in lua input.\n");
      return 1;
   }
   exec_mode = (int)lua_tonumber(L, -1);
#endif

   // Read the serial mesh from the given mesh file on all processors.
   // Refine the mesh in serial to increase the resolution.
   Mesh *mesh = new Mesh(mesh_file, 1, 1);
   const int dim = mesh->Dimension();
   for (int lev = 0; lev < rs_levels; lev++) { mesh->UniformRefinement(); }
   mesh->GetBoundingBox(bb_min, bb_max, max(order, 1));

   // Parallel partitioning of the mesh.
   // Refine the mesh further in parallel to increase the resolution.
   ParMesh pmesh(MPI_COMM_WORLD, *mesh);
   delete mesh;
   for (int lev = 0; lev < rp_levels; lev++) { pmesh.UniformRefinement(); }

   // 3. Define the ODE solver used for time integration. Several explicit
   //    Runge-Kutta methods are available.
   ODESolver *ode_solver = NULL;
   switch (ode_solver_type)
   {
      case 1: ode_solver = new ForwardEulerSolver; break;
      case 2: ode_solver = new RK2Solver(1.0); break;
      case 3: ode_solver = new RK3SSPSolver; break;
      case 4: ode_solver = new RK4Solver; break;
      case 6: ode_solver = new RK6Solver; break;
      default:
         cout << "Unknown ODE solver type: " << ode_solver_type << '\n';
         return 3;
   }

   // Check if the input mesh is periodic.
   const bool periodic = pmesh.GetNodes() != NULL &&
                         dynamic_cast<const L2_FECollection *>
                         (pmesh.GetNodes()->FESpace()->FEColl()) != NULL;
   pmesh.SetCurvature(mesh_order, periodic);

   FiniteElementCollection *mesh_fec;
   if (periodic)
   {
      mesh_fec = new L2_FECollection(mesh_order, dim, BasisType::GaussLobatto);
   }
   else
   {
      mesh_fec = new H1_FECollection(mesh_order, dim, BasisType::GaussLobatto);
   }
   // Current mesh positions.
   ParFiniteElementSpace mesh_pfes(&pmesh, mesh_fec, dim);
   ParGridFunction x(&mesh_pfes);
   pmesh.SetNodalGridFunction(&x);

   // Store initial mesh positions.
   Vector x0(x.Size());
   x0 = x;

   // Velocity for the problem. Depending on the execution mode, this is the
   // advective velocity (transport) or mesh velocity (remap).
   VectorFunctionCoefficient velocity(dim, velocity_function);

   // Mesh velocity.
   GridFunction v_gf(x.FESpace());
   VectorGridFunctionCoefficient v_coef(&v_gf);

   // If remap is on, obtain the mesh velocity by moving the mesh to the final
   // mesh positions, and taking the displacement vector.
   // The mesh motion resembles a time-dependent deformation, e.g., similar to
   // a deformation that is obtained by a Lagrangian simulation.
   if (exec_mode == 1)
   {
      ParGridFunction v(&mesh_pfes);
      VectorFunctionCoefficient vcoeff(dim, velocity_function);
      v.ProjectCoefficient(vcoeff);

      double t = 0.0;
      while (t < t_final)
      {
         t += dt;
         // Move the mesh nodes.
         x.Add(std::min(dt, t_final-t), v);
         // Update the node velocities.
         v.ProjectCoefficient(vcoeff);
      }

      // Pseudotime velocity.
      add(x, -1.0, x0, v_gf);

      // Return the mesh to the initial configuration.
      x = x0;
   }

   // 5. Define the discontinuous DG finite element space of the given
   //    polynomial order on the refined mesh.
   const int btype = BasisType::Positive;
   DG_FECollection fec(order, dim, btype);
   ParFiniteElementSpace pfes(&pmesh, &fec);

   // The min and max bounds are represented as CG functions of the same order
   // as the solution, thus having 1:1 dof correspondence inside each element.
   H1_FECollection fec_bounds(max(order, 1), dim, BasisType::GaussLobatto);
   ParFiniteElementSpace pfes_bounds(&pmesh, &fec_bounds);

   // Check for meaningful combinations of parameters.
   bool fail = false;
   if (MonoType != None)
   {
      if (((int)MonoType != MonoType) || (MonoType < 0) || (MonoType > 5))
      {
         if (myid == 0) { cout << "Unsupported option for monotonicity treatment." << endl; }
         fail = true;
      }
      if (btype != 2)
      {
         if (myid == 0) { cout << "Monotonicity treatment requires Bernstein basis." << endl; }
         fail = true;
      }
      if (order == 0)
      {
         // Disable monotonicity treatment for piecewise constants.
         if (myid == 0) { mfem_warning("For -o 0, monotonicity treatment is disabled."); }
         MonoType = None;
         OptScheme = false;
      }
   }
   else { OptScheme = false; }

   if ((MonoType > 2) && (order==1) && OptScheme)
   {
      // Avoid subcell methods for linear elements.
      if (myid == 0) { mfem_warning("For -o 1, subcell scheme is disabled."); }
      OptScheme = false;
   }

   if (fail)
   {
      delete ode_solver;
      return 5;
   }

   const int prob_size = pfes.GlobalTrueVSize();
   if (myid == 0) { cout << "Number of unknowns: " << prob_size << endl; }

   // Fields related to inflow BC.
   FunctionCoefficient inflow(inflow_function);
   ParGridFunction inflow_gf(&pfes);
   if (problem_num == 7) // Convergence test: use high order projection.
   {
      L2_FECollection l2_fec(order, dim);
      ParFiniteElementSpace l2_fes(&pmesh, &l2_fec);
      ParGridFunction l2_inflow(&l2_fes);
      l2_inflow.ProjectCoefficient(inflow);
      inflow_gf.ProjectGridFunction(l2_inflow);
   }
   else { inflow_gf.ProjectCoefficient(inflow); }


   // Set up the bilinear and linear forms corresponding to the DG
   // discretization.
   ParBilinearForm m(&pfes);
   m.AddDomainIntegrator(new MassIntegrator);

   ParBilinearForm k(&pfes);
   if (exec_mode == 0)
   {
      k.AddDomainIntegrator(new ConvectionIntegrator(velocity, -1.0));
   }
   else if (exec_mode == 1)
   {
      k.AddDomainIntegrator(new ConvectionIntegrator(v_coef));
   }

   // In case of basic discrete upwinding, add boundary terms.
   // TODO these will still be used for the matrix-based HO solver option.
   /*
   if ((MonoType == DiscUpw || MonoType == DiscUpw_FCT) && !OptScheme)
   {
      if (exec_mode == 0)
      {
         k.AddInteriorFaceIntegrator( new TransposeIntegrator(
                                         new DGTraceIntegrator(velocity, 1.0, -0.5)) );
         k.AddBdrFaceIntegrator( new TransposeIntegrator(
                                    new DGTraceIntegrator(velocity, 1.0, -0.5)) );
      }
      else if (exec_mode == 1)
      {
         k.AddInteriorFaceIntegrator(new TransposeIntegrator(
                                        new DGTraceIntegrator(v_coef, -1.0, -0.5)) );
         k.AddBdrFaceIntegrator( new TransposeIntegrator(
                                    new DGTraceIntegrator(v_coef, -1.0, -0.5)) );
      }
   }
   */

   ParLinearForm b(&pfes);
   b.AddBdrFaceIntegrator(
      new BoundaryFlowIntegrator(inflow, v_coef, -1.0, -0.5));

   // Compute the lumped mass matrix.
   Vector lumpedM;
   ParBilinearForm ml(&pfes);
   ml.AddDomainIntegrator(new LumpedIntegrator(new MassIntegrator));
   ml.Assemble();
   ml.Finalize();
   ml.SpMat().GetDiag(lumpedM);

   m.Assemble();
   m.Finalize();
   int skip_zeros = 0;
   k.Assemble(skip_zeros);
   k.Finalize(skip_zeros);
   b.Assemble();

   // Store topological dof data.
   DofInfo dofs(&pfes, &pfes_bounds);

   // Precompute data required for high and low order schemes. This could be put
   // into a separate routine. I am using a struct now because the various
   // schemes require quite different information.
   LowOrderMethod lom;
   lom.MonoType = MonoType;
   lom.OptScheme = OptScheme;
   lom.fes = &pfes;

   lom.pk = NULL;
   if (lom.MonoType == DiscUpw || lom.MonoType == DiscUpw_FCT)
   {
      if (!lom.OptScheme)
      {
         lom.smap = SparseMatrix_Build_smap(k.SpMat());
         lom.D = k.SpMat();

         if (exec_mode == 0)
         {
            ComputeDiscreteUpwindingMatrix(k.SpMat(), lom.smap, lom.D);
         }
      }
      else
      {
         lom.pk = new ParBilinearForm(&pfes);
         if (exec_mode == 0)
         {
            lom.pk->AddDomainIntegrator(
               new PrecondConvectionIntegrator(velocity, -1.0) );
         }
         else if (exec_mode == 1)
         {
            lom.pk->AddDomainIntegrator(
               new PrecondConvectionIntegrator(v_coef) );
         }
         lom.pk->Assemble(skip_zeros);
         lom.pk->Finalize(skip_zeros);

         lom.smap = SparseMatrix_Build_smap(lom.pk->SpMat());
         lom.D = lom.pk->SpMat();

         if (exec_mode == 0)
         {
            ComputeDiscreteUpwindingMatrix(lom.pk->SpMat(), lom.smap, lom.D);
         }
      }
   }
   if (exec_mode == 1) { lom.coef = &v_coef; }
   else                { lom.coef = &velocity; }

   lom.irF = GetFaceIntRule(&pfes);

   DG_FECollection fec0(0, dim, btype);
   DG_FECollection fec1(1, dim, btype);

   lom.subcell_mesh = NULL;
   lom.SubFes0 = NULL;
   lom.SubFes1 = NULL;
   FiniteElementCollection *fec_sub;
   ParFiniteElementSpace *pfes_sub;
   ParGridFunction *xsub;
   ParGridFunction v_sub_gf;
   VectorGridFunctionCoefficient v_sub_coef;
   Vector x0_sub;

   if (order > 1)
   {
      // The mesh corresponding to Bezier subcells of order p is constructed.
      // NOTE: The mesh is assumed to consist of quads or hexes.
      MFEM_VERIFY(order > 1, "This code should not be entered for order = 1.");

      // Get a uniformly refined mesh.
      lom.subcell_mesh = new ParMesh(&pmesh, order, BasisType::ClosedUniform);

      // Check if the mesh is periodic.
      const L2_FECollection *L2_coll = dynamic_cast<const L2_FECollection *>
                                       (pmesh.GetNodes()->FESpace()->FEColl());
      if (L2_coll == NULL)
      {
         // Standard non-periodic mesh.
         // Note that the fine mesh is always linear.
         fec_sub = new H1_FECollection(1, dim, BasisType::ClosedUniform);
         pfes_sub = new ParFiniteElementSpace(lom.subcell_mesh, fec_sub, dim);
         xsub = new ParGridFunction(pfes_sub);
         lom.subcell_mesh->SetCurvature(1);
         lom.subcell_mesh->SetNodalGridFunction(xsub);
      }
      else
      {
         // Periodic mesh - the node positions must be corrected after the call
         // to the above Mesh constructor. Note that the fine mesh is always
         // linear.
         const bool disc_nodes = true;
         lom.subcell_mesh->SetCurvature(1, disc_nodes);

         fec_sub = new L2_FECollection(1, dim, BasisType::ClosedUniform);
         pfes_sub = new ParFiniteElementSpace(lom.subcell_mesh, fec_sub, dim);
         xsub = new ParGridFunction(pfes_sub);
         lom.subcell_mesh->SetNodalGridFunction(xsub);

         GridFunction *coarse = pmesh.GetNodes();
         InterpolationGridTransfer transf(*coarse->FESpace(), *pfes_sub);
         transf.ForwardOperator().Mult(*coarse, *xsub);
      }

      lom.SubFes0 = new FiniteElementSpace(lom.subcell_mesh, &fec0);
      lom.SubFes1 = new FiniteElementSpace(lom.subcell_mesh, &fec1);

      // Submesh velocity.
      v_sub_gf.SetSpace(pfes_sub);
      v_sub_gf.ProjectCoefficient(velocity);

      // Zero it out on boundaries (not moving boundaries).
      Array<int> ess_bdr, ess_vdofs;
      if (lom.subcell_mesh->bdr_attributes.Size() > 0)
      {
         ess_bdr.SetSize(lom.subcell_mesh->bdr_attributes.Max());
      }
      ess_bdr = 1;
      xsub->ParFESpace()->GetEssentialVDofs(ess_bdr, ess_vdofs);
      for (int i = 0; i < ess_vdofs.Size(); i++)
      {
         if (ess_vdofs[i] == -1) { v_sub_gf(i) = 0.0; }
      }
      v_sub_coef.SetGridFunction(&v_sub_gf);

      // Store initial submesh positions.
      x0_sub = *xsub;

      // Integrator on the submesh.
      if (exec_mode == 0)
      {
         lom.VolumeTerms = new MixedConvectionIntegrator(velocity, -1.0);
      }
      else if (exec_mode == 1)
      {
         lom.VolumeTerms = new MixedConvectionIntegrator(v_sub_coef);
      }
   }
   else { lom.subcell_mesh = &pmesh; }

   Assembly asmbl(dofs, lom, inflow_gf, pfes, exec_mode);
   const int ne = pmesh.GetNE(), nd = pfes.GetFE(0)->GetDof();

   // Monolithic limiting correction factors.
   if (lom.MonoType == ResDist_Monolithic)
   {
      lom.scale.SetSize(ne);

      for (int e = 0; e < ne; e++)
      {
         const FiniteElement* el = pfes.GetFE(e);
         DenseMatrix velEval;
         Vector vval;
         double vmax = 0.;
         ElementTransformation *tr = pmesh.GetElementTransformation(e);
         int qOrdE = tr->OrderW() + 2*el->GetOrder() + 2*max(tr->OrderGrad(el), 0);
         const IntegrationRule *irE = &IntRules.Get(el->GetGeomType(), qOrdE);
         velocity.Eval(velEval, *tr, *irE);

         for (int l = 0; l < irE->GetNPoints(); l++)
         {
            velEval.GetColumnReference(l, vval);
            vmax = max(vmax, vval.Norml2());
         }
         lom.scale(e) = vmax / (2. * (sqrt(dim) * pmesh.GetElementSize(e) / order));
      }
   }

   // Initial condition.
   ParGridFunction u(&pfes);
   FunctionCoefficient u0(u0_function);
   u.ProjectCoefficient(u0);

   // Smoothness indicator.
   SmoothnessIndicator si;
   H1_FECollection H1fec(1, dim, btype);
   si.fesH1 = new ParFiniteElementSpace(lom.subcell_mesh, &H1fec);

   // TODO assemble SI matrices every RK stage for remap.
   if (smth_ind)
   {
      if (smth_ind == 1) { si.param = 5.; }
      else if (smth_ind == 2) { si.param = 3.; }
      else { MFEM_ABORT("Such a smoothness indicator is not implemented."); }

      BilinearForm massH1(si.fesH1);
      massH1.AddDomainIntegrator(new MassIntegrator);
      massH1.Assemble();
      massH1.Finalize();
      si.Mmat = massH1.SpMat();

      BilinearForm mlH1(si.fesH1);
      mlH1.AddDomainIntegrator(new LumpedIntegrator(new MassIntegrator));
      mlH1.Assemble();
      mlH1.Finalize();
      mlH1.SpMat().GetDiag(si.lumpedMH1);

      Vector lumped_hv(si.fesH1->GetTrueVSize());
      si.fesH1->Dof_TrueDof_Matrix()->MultTranspose(si.lumpedMH1, lumped_hv);
      si.fesH1->GetProlongationMatrix()->Mult(lumped_hv, si.lumpedMH1);

      si.MassMixed = new SparseMatrix(si.fesH1->GetVSize(), pfes.GetVSize());
      si.MassInt = new MassIntegrator;

      ConstantCoefficient neg_one(-1.);
      BilinearForm lap(si.fesH1);
      lap.AddDomainIntegrator(new DiffusionIntegrator(neg_one));
      lap.AddBdrFaceIntegrator(new DGDiffusionIntegrator(neg_one, 0., 0.));
      lap.Assemble();
      lap.Finalize();
      si.LaplaceOp = lap.SpMat();

      // Stores the index for the dof of H1-conforming for each node.
      // If the node is on the boundary, the entry is -1.
      si.DG2CG.SetSize(ne*nd);
      Array<int> vdofs;
      int e, i, j, e_id;

      for (e = 0; e < ne; e++)
      {
         for (i = 0; i < dofs.numSubcells; i++)
         {
            e_id = e*dofs.numSubcells + i;
            si.fesH1->GetElementVDofs(e_id, vdofs);

            // Switchero - numbering CG vs DG.
            si.DG2CG(e*nd + dofs.Sub2Ind(i, 0)) = vdofs[0];
            si.DG2CG(e*nd + dofs.Sub2Ind(i, 1)) = vdofs[1];
            if (dim > 1)
            {
               si.DG2CG(e*nd + dofs.Sub2Ind(i, 2)) = vdofs[3];
               si.DG2CG(e*nd + dofs.Sub2Ind(i, 3)) = vdofs[2];
            }
            if (dim == 3)
            {
               si.DG2CG(e*nd + dofs.Sub2Ind(i, 4)) = vdofs[4];
               si.DG2CG(e*nd + dofs.Sub2Ind(i, 5)) = vdofs[5];
               si.DG2CG(e*nd + dofs.Sub2Ind(i, 6)) = vdofs[7];
               si.DG2CG(e*nd + dofs.Sub2Ind(i, 7)) = vdofs[6];
            }
         }

         // Domain boundaries.
         for (i = 0; i < dofs.numBdrs; i++)
         {
            for (j = 0; j < dofs.numFaceDofs; j++)
            {
               if (dofs.NbrDof(e,i,j) < 0)
               {
                  si.DG2CG(e*nd+dofs.BdrDofs(j,i)) = -1;
               }
            }
         }
      }

      ComputeVariationalMatrix(si, ne, nd, dofs);

      IntegrationRule *ir;
      IntegrationRule irX;
      QuadratureFunctions1D qf;
      qf.ClosedUniform(order+1, &irX);
      Vector shape(nd);

      if (dim == 1) { ir = &irX; }
      if (dim == 2) { ir = new IntegrationRule(irX, irX); }
      if (dim == 3) { ir = new IntegrationRule(irX, irX, irX); }

      si.ShapeEval.SetSize(nd, nd); // nd equals ir->GetNPoints().

      for (i = 0; i < ir->GetNPoints(); i++)
      {
         const IntegrationPoint &ip = ir->IntPoint(i);
         pfes.GetFE(0)->CalcShape(ip, shape);
         si.ShapeEval.SetCol(i, shape);
      }
      si.ShapeEval.Transpose();

      ParGridFunction g(si.fesH1), si_val(si.fesH1);
      const int N = g.Size();
      Vector g_min(N), g_max(N);

      ApproximateLaplacian(si, ne, nd, dofs, u, g);
      ComputeFromSparsity(si.Mmat, g, g_min, g_max);

      if (smth_ind == 1)
      {
         for (int e = 0; e < N; e++)
         {
            si_val(e) = 1. - pow( (abs(g_min(e) - g_max(e)) + 1.E-50) / (abs(g_min(
                                                                                e)) + abs(g_max(e)) + 1.E-50), si.param );
         }
      }
      else if (smth_ind == 2)
      {
         for (int e = 0; e < N; e++)
         {
            si_val(e) = min( 1., si.param * max(0.,
                                                g_min(e)*g_max(e)) / (max(g_min(e)*g_min(e),g_max(e)*g_max(e)) + 1.E-15) );
         }
      }

      if (dim > 1) { delete ir; }

      // Print the values of the smoothness indicator.
      {
         ofstream smth("si_init.gf");
         smth.precision(precision);
         si_val.SaveAsOne(smth);
      }
   }

   HOSolver *ho_solver;
   if (true)
   {
      ho_solver = new NeumannSolver(pfes, m.SpMat(), k.SpMat(), lumpedM, asmbl);
   }

   // Print the starting meshes and initial condition.
   {
      ofstream meshHO("meshHO_init.mesh");
      meshHO.precision(precision);
      pmesh.PrintAsOne(meshHO);
      if (lom.subcell_mesh)
      {
         ofstream meshLO("meshLO_init.mesh");
         meshLO.precision(precision);
         lom.subcell_mesh->PrintAsOne(meshLO);
      }
      ofstream sltn("sltn_init.gf");
      sltn.precision(precision);
      u.SaveAsOne(sltn);
   }

   // Create data collection for solution output: either VisItDataCollection for
   // ascii data files, or SidreDataCollection for binary data files.
   DataCollection *dc = NULL;
   if (visit)
   {
      if (binary)
      {
#ifdef MFEM_USE_SIDRE
         dc = new SidreDataCollection("Example9", &pmesh);
#else
         MFEM_ABORT("Must build with MFEM_USE_SIDRE=YES for binary output.");
#endif
      }
      else
      {
         dc = new VisItDataCollection("Example9", &pmesh);
         dc->SetPrecision(precision);
      }
      dc->RegisterField("solution", &u);
      dc->SetCycle(0);
      dc->SetTime(0.0);
      dc->Save();
   }

   socketstream sout;
   char vishost[] = "localhost";
   int  visport   = 19916;
   if (visualization)
   {
      // Make sure all MPI ranks have sent their 'v' solution before initiating
      // another set of GLVis connections (one from each rank):
      MPI_Barrier(pmesh.GetComm());

      sout.precision(8);

      int Wx = 0, Wy = 0; // window position
      const int Ww = 350, Wh = 350; // window size
      common::VisualizeField(sout, vishost, visport, u,
                             "Solution", Wx, Wy, Ww, Wh);
   }

   // check for conservation
   Vector masses(lumpedM);
   const double initialMass_loc = lumpedM * u;
   double initialMass;
   MPI_Allreduce(&initialMass_loc, &initialMass, 1, MPI_DOUBLE, MPI_SUM,
                 pmesh.GetComm());

   // 8. Define the time-dependent evolution operator describing the ODE
   //    right-hand side, and perform time-integration (looping over the time
   //    iterations, ti, with a time-step dt).

   MHCSolver *mhc_solver = NULL;

   FE_Evolution* adv = new FE_Evolution(m, m.SpMat(), ml, lumpedM,
                                        k, k.SpMat(),
                                        b, inflow_gf, x, xsub, v_gf, v_sub_gf,
<<<<<<< HEAD
                                        asmbl, lom, dofs, mhc_solver);
=======
                                        asmbl, lom, dofs, si, *ho_solver);
>>>>>>> 323c5b0c

   double t = 0.0;
   adv->SetTime(t);
   ode_solver->Init(*adv);

   double umin, umax;
   GetMinMax(u, umin, umax);

   if (exec_mode == 1)
   {
      adv->SetRemapStartPos(x0, x0_sub);

      // For remap, the pseudotime always evolves from 0 to 1.
      t_final = 1.0;
   }

   ParGridFunction res = u;
   double residual;

   bool done = false;
   for (int ti = 0; !done; )
   {
      double dt_real = min(dt, t_final - t);

      adv->SetDt(dt_real);

      ode_solver->Step(u, t, dt_real);
      ti++;

      // Monotonicity check for debug purposes mainly.
      if (MonoType != None && !smth_ind)
      {
         double umin_new, umax_new;
         GetMinMax(u, umin_new, umax_new);
         if (problem_num % 10 != 6 && problem_num % 10 != 7)
         {
            MFEM_VERIFY(umin_new > umin - 1e-12,
                        "Undershoot of " << umin - umin_new);
            MFEM_VERIFY(umax_new < umax + 1e-12,
                        "Overshoot of " << umax_new - umax);
            umin = umin_new;
            umax = umax_new;
         }
         else
         {
            MFEM_VERIFY(umin_new > 0.0 - 1e-12,
                        "Undershoot of " << 0.0 - umin_new);
            MFEM_VERIFY(umax_new < 1.0 + 1e-12,
                        "Overshoot of " << umax_new - 1.0);
         }
      }

      if (exec_mode == 1)
      {
         add(x0, t, v_gf, x);
         add(x0_sub, t, v_sub_gf, *xsub);
      }

      if (problem_num != 6 && problem_num != 7 && problem_num != 8)
      {
         done = (t >= t_final - 1.e-8*dt);
      }
      else
      {
         // Steady state problems - stop at convergence.
         double res_loc = 0.;
         for (int i = 0; i < res.Size(); i++)
         {
            res_loc += pow( (lumpedM(i) * u(i) / dt) - (lumpedM(i) * res(i) / dt), 2. );
         }
         MPI_Allreduce(&res_loc, &residual, 1, MPI_DOUBLE, MPI_SUM, MPI_COMM_WORLD);

         residual = sqrt(residual);
         if (residual < 1.e-12 && t >= 1.) { done = true; u = res; }
         else { res = u; }
      }

      if (done || ti % vis_steps == 0)
      {
         if (myid == 0)
         {
            cout << "time step: " << ti << ", time: " << t << ", residual: "
                 << residual << endl;
         }

         if (visualization)
         {
            int Wx = 0, Wy = 0; // window position
            int Ww = 350, Wh = 350; // window size
            common::VisualizeField(sout, vishost, visport,
                                   u, "Solution", Wx, Wy, Ww, Wh);
         }
         if (visit)
         {
            dc->SetCycle(ti);
            dc->SetTime(t);
            dc->Save();
         }
      }
   }

   // Print the final meshes and solution.
   {
      ofstream meshHO("meshHO_final.mesh");
      meshHO.precision(precision);
      pmesh.PrintAsOne(meshHO);
      if (asmbl.subcell_mesh)
      {
         ofstream meshLO("meshLO_final.mesh");
         meshLO.precision(precision);
         asmbl.subcell_mesh->Print(meshLO);
      }
      ofstream sltn("sltn_final.gf");
      sltn.precision(precision);
      u.SaveAsOne(sltn);
   }

   // Check for mass conservation.
   double finalMass_loc;
   if (exec_mode == 1)
   {
      ml.BilinearForm::operator=(0.0);
      ml.Assemble();
      ml.SpMat().GetDiag(lumpedM);
      finalMass_loc = lumpedM * u;
   }
   else { finalMass_loc = masses * u; }
   double finalMass;
   MPI_Allreduce(&finalMass_loc, &finalMass, 1, MPI_DOUBLE, MPI_SUM,
                 pmesh.GetComm());
   const double umax_loc = u.Max();
   MPI_Allreduce(&umax_loc, &umax, 1, MPI_DOUBLE, MPI_MAX, pmesh.GetComm());
   if (myid == 0)
   {
      cout << setprecision(10)
           << "Final mass: " << finalMass << endl
           << "Max value:  " << umax << endl << setprecision(6)
           << "Mass loss:  " << abs(initialMass - finalMass) << endl;
   }

   // Compute errors, if the initial condition is equal to the final solution
   if (problem_num == 4) // solid body rotation
   {
      double err = u.ComputeLpError(1., u0);
      if (myid == 0) { cout << "L1-error: " << err << "." << endl; }
   }
   else if (problem_num == 7)
   {
      FunctionCoefficient u_ex(inflow_function);
      double e1 = u.ComputeLpError(1., u_ex);
      double e2 = u.ComputeLpError(2., u_ex);
      double eInf = u.ComputeLpError(numeric_limits<double>::infinity(), u_ex);
      if (myid == 0)
      {
         cout << "L1-error: " << e1 << "." << endl;

         // write output
         ofstream file("errors.txt", ios_base::app);

         if (!file)
         {
            MFEM_ABORT("Error opening file.");
         }
         else
         {
            ostringstream strs;
            strs << e1 << " " << e2 << " " << eInf << "\n";
            string str = strs.str();
            file << str;
            file.close();
         }
      }
   }

   if (smth_ind)
   {
      ParGridFunction g(si.fesH1), si_val(si.fesH1);
      const int N = g.Size();
      Vector g_min(N), g_max(N);

      ApproximateLaplacian(si, ne, nd, dofs, u, g);
      ComputeFromSparsity(si.Mmat, g, g_min, g_max);

      if (smth_ind == 1)
      {
         for (int e = 0; e < N; e++)
         {
            si_val(e) = 1. - pow((abs(g_min(e) - g_max(e)) + 1.E-50) /
                                 (abs(g_min(e)) + abs(g_max(e)) + 1.E-50),
                                 si.param);
         }
      }
      else if (smth_ind == 2)
      {
         for (int e = 0; e < N; e++)
         {
            si_val(e) = min( 1., si.param * max(0.,g_min(e)*g_max(e)) /
                                            (max(g_min(e)*g_min(e),
                                                 g_max(e)*g_max(e)) + 1.E-15) );
         }
      }

      // Print the values of the smoothness indicator.
      {
         ofstream smth("si_final.gf");
         smth.precision(precision);
         si_val.SaveAsOne(smth);
      }
   }

   // 10. Free the used memory.
   delete adv;
   delete ho_solver;

   delete ode_solver;
   delete mesh_fec;
   delete lom.pk;
   delete si.fesH1;
   delete dc;

   if (order > 1)
   {
      delete lom.subcell_mesh;
      delete fec_sub;
      delete pfes_sub;
      delete xsub;
      delete lom.SubFes0;
      delete lom.SubFes1;
      delete lom.VolumeTerms;
   }

   if (smth_ind)
   {
      delete si.MassMixed;
      delete si.MassInt;
   }

   return 0;
}


void FE_Evolution::NeumannSolve(const Vector &f, Vector &x) const
{
   int i, iter, n = f.Size(), max_iter = 20;
   Vector y(n);
   const double abs_tol = 1.e-4;

   x = 0.;

   for (iter = 1; iter <= max_iter; iter++)
   {
      M.Mult(x, y);
      y -= f;

      double resid_loc = y.Norml2(); resid_loc *= resid_loc;
      double resid;
      MPI_Allreduce(&resid_loc, &resid, 1, MPI_DOUBLE, MPI_SUM, MPI_COMM_WORLD);
      resid = std::sqrt(resid);
      if (resid <= abs_tol) { return; }

      for (i = 0; i < n; i++)
      {
         x(i) -= y(i) / lumpedM(i);
      }
   }
}

void FE_Evolution::LinearFluxLumping(const int k, const int nd,
                                     const int BdrID, const Vector &x,
                                     Vector &y, const Vector &alpha) const
{
   int i, j, dofInd;
   double xNeighbor;
   Vector xDiff(dofs.numFaceDofs);
   const int size_x = x.Size();
   Vector &x_nd = x_gf.FaceNbrData();

   for (j = 0; j < dofs.numFaceDofs; j++)
   {
      dofInd = k*nd+dofs.BdrDofs(j,BdrID);
      const int nbr_dof_id = dofs.NbrDof(k, BdrID, j);
      // Note that if the boundary is outflow, we have bdrInt = 0 by definition,
      // s.t. this value will not matter.
      if (nbr_dof_id < 0) { xNeighbor = inflow_gf(dofInd); }
      else
      {
         xNeighbor = (nbr_dof_id < size_x) ? x(nbr_dof_id)
                                           : x_nd(nbr_dof_id - size_x);
      }
      xDiff(j) = xNeighbor - x(dofInd);
   }

   for (i = 0; i < dofs.numFaceDofs; i++)
   {
      dofInd = k*nd+dofs.BdrDofs(i,BdrID);
      for (j = 0; j < dofs.numFaceDofs; j++)
      {
         // alpha=0 is the low order solution, alpha=1, the Galerkin solution.
         // 0 < alpha < 1 can be used for limiting within the low order method.
         y(dofInd) += asmbl.bdrInt(k, BdrID, i*dofs.numFaceDofs + j) *
                      (xDiff(i) + (xDiff(j)-xDiff(i)) *
                       alpha(dofs.BdrDofs(i,BdrID)) *
                       alpha(dofs.BdrDofs(j,BdrID)));
      }
   }
}

void FE_Evolution::NonlinFluxLumping(const int k, const int nd,
                                     const int BdrID, const Vector &x,
                                     Vector &y, const Vector &alpha) const
{
   int i, j, dofInd;
   double xNeighbor, SumCorrP = 0., SumCorrN = 0., eps = 1.E-15;
   const int size_x = x.Size();
   Vector &x_nd = x_gf.FaceNbrData();
   Vector xDiff(dofs.numFaceDofs), BdrTermCorr(dofs.numFaceDofs);
   BdrTermCorr = 0.;

   for (j = 0; j < dofs.numFaceDofs; j++)
   {
      dofInd = k*nd+dofs.BdrDofs(j,BdrID);
      const int nbr_dof_id = dofs.NbrDof(k, BdrID, j);
      // Note that if the boundary is outflow, we have bdrInt = 0 by definition,
      // s.t. this value will not matter.
      if (nbr_dof_id < 0) { xNeighbor = inflow_gf(dofInd); }
      else
      {
         xNeighbor = (nbr_dof_id < size_x) ? x(nbr_dof_id)
                     : x_nd(nbr_dof_id - size_x);
      }
      xDiff(j) = xNeighbor - x(dofInd);
   }

   for (i = 0; i < dofs.numFaceDofs; i++)
   {
      dofInd = k*nd+dofs.BdrDofs(i,BdrID);
      for (j = 0; j < dofs.numFaceDofs; j++)
      {
         y(dofInd) += asmbl.bdrInt(k, BdrID, i*dofs.numFaceDofs + j) * xDiff(i);
         BdrTermCorr(i) += asmbl.bdrInt(k, BdrID,
                                        i*dofs.numFaceDofs + j) * (xDiff(j)-xDiff(i));
      }
      BdrTermCorr(i) *= alpha(dofs.BdrDofs(i,BdrID));
      SumCorrP += max(0., BdrTermCorr(i));
      SumCorrN += min(0., BdrTermCorr(i));
   }

   for (i = 0; i < dofs.numFaceDofs; i++)
   {
      dofInd = k*nd+dofs.BdrDofs(i,BdrID);
      if (SumCorrP + SumCorrN > eps)
      {
         BdrTermCorr(i) = min(0., BdrTermCorr(i)) -
                          max(0., BdrTermCorr(i)) * SumCorrN / SumCorrP;
      }
      else if (SumCorrP + SumCorrN < -eps)
      {
         BdrTermCorr(i) = max(0., BdrTermCorr(i)) -
                          min(0., BdrTermCorr(i)) * SumCorrP / SumCorrN;
      }
      y(dofInd) += BdrTermCorr(i);
   }
}

void FE_Evolution::ComputeLowOrderSolution(const Vector &x, Vector &y) const
{
   const FiniteElement* dummy = lom.fes->GetFE(0);
   int i, j, k, dofInd, nd = dummy->GetDof(), ne = lom.fes->GetNE();
   Vector alpha(nd); alpha = 0.;

   if (lom.MonoType == DiscUpw || lom.MonoType == DiscUpw_FCT)
   {
      // Reassemble on the new mesh (given by mesh_pos).
      if (exec_mode == 1)
      {
         if (!lom.OptScheme)
         {
            ComputeDiscreteUpwindingMatrix(K, lom.smap, lom.D);
         }
         else
         {
            lom.pk->BilinearForm::operator=(0.0);
            lom.pk->Assemble();
            ComputeDiscreteUpwindingMatrix(lom.pk->SpMat(), lom.smap, lom.D);
         }
      }

      // Discretization and monotonicity terms.
      lom.D.Mult(x, y);

      // Lump fluxes (for PDU), compute min/max, and invert lumped mass matrix.
      for (k = 0; k < ne; k++)
      {
         // Boundary contributions
         for (i = 0; i < dofs.numBdrs; i++)
         {
            LinearFluxLumping(k, nd, i, x, y, alpha);
         }

         // Compute min / max over elements (needed for FCT).
         dofs.xe_min(k) = numeric_limits<double>::infinity();
         dofs.xe_max(k) = -dofs.xe_min(k);
         for (j = 0; j < nd; j++)
         {
            dofInd = k*nd+j;
            dofs.xe_max(k) = max(dofs.xe_max(k), x(dofInd));
            dofs.xe_min(k) = min(dofs.xe_min(k), x(dofInd));
            y(dofInd) /= lumpedM(dofInd);
         }
      }
   }
   else if (lom.MonoType == ResDist || lom.MonoType == ResDist_FCT) // RD(S)
   {
      int m, loc;
      double xSum, sumFluctSubcellP, sumFluctSubcellN, sumWeightsP,
             sumWeightsN, weightP, weightN, rhoP, rhoN, aux, fluct,
             gamma = 10., eps = 1.E-15;
      Vector xMaxSubcell, xMinSubcell, sumWeightsSubcellP, sumWeightsSubcellN,
             fluctSubcellP, fluctSubcellN, nodalWeightsP, nodalWeightsN;

      // Discretization terms
      y = 0.;
      K.Mult(x, z);

      // Monotonicity terms
      for (k = 0; k < ne; k++)
      {
         // Boundary contributions
         for (i = 0; i < dofs.numBdrs; i++)
         {
            LinearFluxLumping(k, nd, i, x, y, alpha);
         }

         // Element contributions
         dofs.xe_min(k) =   numeric_limits<double>::infinity();
         dofs.xe_max(k) = - numeric_limits<double>::infinity();
         rhoP = rhoN = xSum = 0.;

         for (j = 0; j < nd; j++)
         {
            dofInd = k*nd+j;
            dofs.xe_max(k) = max(dofs.xe_max(k), x(dofInd));
            dofs.xe_min(k) = min(dofs.xe_min(k), x(dofInd));
            xSum += x(dofInd);
            rhoP += max(0., z(dofInd));
            rhoN += min(0., z(dofInd));
         }

         sumWeightsP = nd*dofs.xe_max(k) - xSum + eps;
         sumWeightsN = nd*dofs.xe_min(k) - xSum - eps;

         if (lom.OptScheme)
         {
            fluctSubcellP.SetSize(dofs.numSubcells);
            fluctSubcellN.SetSize(dofs.numSubcells);
            xMaxSubcell.SetSize(dofs.numSubcells);
            xMinSubcell.SetSize(dofs.numSubcells);
            sumWeightsSubcellP.SetSize(dofs.numSubcells);
            sumWeightsSubcellN.SetSize(dofs.numSubcells);
            nodalWeightsP.SetSize(nd);
            nodalWeightsN.SetSize(nd);
            sumFluctSubcellP = sumFluctSubcellN = 0.;
            nodalWeightsP = 0.; nodalWeightsN = 0.;

            // compute min-/max-values and the fluctuation for subcells
            for (m = 0; m < dofs.numSubcells; m++)
            {
               xMinSubcell(m) =   numeric_limits<double>::infinity();
               xMaxSubcell(m) = - numeric_limits<double>::infinity();;
               fluct = xSum = 0.;

               if (exec_mode == 1)
               {
                  asmbl.ComputeSubcellWeights(k, m);
               }

               for (i = 0; i < dofs.numDofsSubcell; i++)
               {
                  dofInd = k*nd + dofs.Sub2Ind(m, i);
                  fluct += asmbl.SubcellWeights(k)(m,i) * x(dofInd);
                  xMaxSubcell(m) = max(xMaxSubcell(m), x(dofInd));
                  xMinSubcell(m) = min(xMinSubcell(m), x(dofInd));
                  xSum += x(dofInd);
               }
               sumWeightsSubcellP(m) = dofs.numDofsSubcell
                                       * xMaxSubcell(m) - xSum + eps;
               sumWeightsSubcellN(m) = dofs.numDofsSubcell
                                       * xMinSubcell(m) - xSum - eps;

               fluctSubcellP(m) = max(0., fluct);
               fluctSubcellN(m) = min(0., fluct);
               sumFluctSubcellP += fluctSubcellP(m);
               sumFluctSubcellN += fluctSubcellN(m);
            }

            for (m = 0; m < dofs.numSubcells; m++)
            {
               for (i = 0; i < dofs.numDofsSubcell; i++)
               {
                  loc = dofs.Sub2Ind(m, i);
                  dofInd = k*nd + loc;
                  nodalWeightsP(loc) += fluctSubcellP(m)
                                        * ((xMaxSubcell(m) - x(dofInd))
                                           / sumWeightsSubcellP(m)); // eq. (58)
                  nodalWeightsN(loc) += fluctSubcellN(m)
                                        * ((xMinSubcell(m) - x(dofInd))
                                           / sumWeightsSubcellN(m)); // eq. (59)
               }
            }
         }

         for (i = 0; i < nd; i++)
         {
            dofInd = k*nd+i;
            weightP = (dofs.xe_max(k) - x(dofInd)) / sumWeightsP;
            weightN = (dofs.xe_min(k) - x(dofInd)) / sumWeightsN;

            if (lom.OptScheme)
            {
               aux = gamma / (rhoP + eps);
               weightP *= 1. - min(aux * sumFluctSubcellP, 1.);
               weightP += min(aux, 1./(sumFluctSubcellP+eps))*nodalWeightsP(i);

               aux = gamma / (rhoN - eps);
               weightN *= 1. - min(aux * sumFluctSubcellN, 1.);
               weightN += max(aux, 1./(sumFluctSubcellN-eps))*nodalWeightsN(i);
            }

            y(dofInd) = (y(dofInd) + weightP * rhoP + weightN * rhoN)
                        / lumpedM(dofInd);
         }
      }
   }
   else // RD(S)-Monolithic
   {
      int N, m, loc, it, CtrIt, ctr = 0, max_iter = 100;
      double xSum, sumFluctSubcellP, sumFluctSubcellN, sumWeightsP,
             sumWeightsN, weightP, weightN, rhoP, rhoN, aux, fluct,
             uDotMin, uDotMax, diff, MassP, MassN, alphaGlob, tmp, bndN, bndP,
             gamma = 10., beta = 10., tol = 1.E-8, eps = 1.E-15;
      Vector xMaxSubcell, xMinSubcell, sumWeightsSubcellP, sumWeightsSubcellN,
             fluctSubcellP, fluctSubcellN, nodalWeightsP, nodalWeightsN, d,
             g_min, g_max, si_val, m_it(nd), uDot(nd), res(nd), alpha1(nd);
      ParGridFunction g(si.fesH1);

      bool UseMassLim = problem_num != 6 && problem_num != 7;
      double* Mij = M.GetData();

      if (!UseMassLim) { max_iter = -1; }
      alpha1 = 1.;
      for (k = 0; k < ne; k++)
      {
         dofs.xe_min(k) = numeric_limits<double>::infinity();
         dofs.xe_max(k) = -dofs.xe_min(k);

         for (i = 0; i < nd; i++)
         {
            dofInd = k*nd+i;
            dofs.xe_max(k) = max(dofs.xe_max(k), x(dofInd));
            dofs.xe_min(k) = min(dofs.xe_min(k), x(dofInd));
         }
      }

      dofs.ComputeBounds();

      // Smoothness indicator.
      if (smth_ind)
      {
         ApproximateLaplacian(si, ne, nd, dofs, x, g);

         N = g.Size();
         g_min.SetSize(N); g_max.SetSize(N); si_val.SetSize(N);
         ComputeFromSparsity(si.Mmat, g, g_min, g_max);

         if (smth_ind == 1)
         {
            for (k = 0; k < N; k++)
            {
               si_val(k) = 1. - pow((abs(g_min(k) - g_max(k)) + 1.E-50) /
                                    (abs(g_min(k)) + abs(g_max(k)) + 1.E-50),
                                    si.param );
            }
         }
         else if (smth_ind == 2)
         {
            for (k = 0; k < N; k++)
            {
               si_val(k) = min(1., si.param * max(0.,g_min(k)*g_max(k)) /
                                              (max(g_min(k)*g_min(k),
                                                   g_max(k)*g_max(k)) + 1.E-15));
            }
         }
      }

      // Discretization terms.
      y = 0.;
      K.Mult(x, z);
      d = z;

      // Monotonicity terms
      for (k = 0; k < ne; k++)
      {
         for (j = 0; j < nd; j++)
         {
            dofInd = k*nd+j;
            alpha(j) = min( 1., beta * min(dofs.xi_max(dofInd) - x(dofInd),
                                           x(dofInd) - dofs.xi_min(dofInd))
                            / (max(dofs.xi_max(dofInd) - x(dofInd),
                                   x(dofInd) - dofs.xi_min(dofInd)) + eps) );

            if (smth_ind)
            {
               tmp = si.DG2CG(dofInd) < 0. ? 1. : si_val(si.DG2CG(dofInd));
               bndN = max( 0., tmp * (2.*x(dofInd) - dofs.xi_max(dofInd)) +
                           (1.-tmp) * dofs.xi_min(dofInd) );
               bndP = min( 1., tmp * (2.*x(dofInd) - dofs.xi_min(dofInd)) +
                           (1.-tmp) * dofs.xi_max(dofInd) );

               if (dofs.xi_min(dofInd)+dofs.xi_max(dofInd) > 2.*x(dofInd) + eps)
               {
                  alpha(j) = min(1., beta*(x(dofInd) - bndN) /
                                     (dofs.xi_max(dofInd) - x(dofInd) + eps));
               }
               else if (dofs.xi_min(dofInd)+dofs.xi_max(dofInd) < 2.*x(dofInd) - eps)
               {
                  alpha(j) = min(1., beta*(bndP - x(dofInd)) /
                                     (x(dofInd) - dofs.xi_min(dofInd) + eps));
               }
            }

            // Splitting for volume term.
            y(dofInd) += alpha(j) * z(dofInd);
            z(dofInd) -= alpha(j) * z(dofInd);
         }

         // Boundary contributions
         for (i = 0; i < dofs.numBdrs; i++)
         {
            NonlinFluxLumping(k, nd, i, x, y, alpha);
            NonlinFluxLumping(k, nd, i, x, d, alpha1);
         }

         // Element contributions
         rhoP = rhoN = xSum = 0.;

         for (j = 0; j < nd; j++)
         {
            dofInd = k*nd+j;
            xSum += x(dofInd);
            rhoP += max(0., z(dofInd));
            rhoN += min(0., z(dofInd));
         }

         sumWeightsP = nd*dofs.xe_max(k) - xSum + eps;
         sumWeightsN = nd*dofs.xe_min(k) - xSum - eps;

         if (lom.OptScheme)
         {
            fluctSubcellP.SetSize(dofs.numSubcells);
            fluctSubcellN.SetSize(dofs.numSubcells);
            xMaxSubcell.SetSize(dofs.numSubcells);
            xMinSubcell.SetSize(dofs.numSubcells);
            sumWeightsSubcellP.SetSize(dofs.numSubcells);
            sumWeightsSubcellN.SetSize(dofs.numSubcells);
            nodalWeightsP.SetSize(nd);
            nodalWeightsN.SetSize(nd);
            sumFluctSubcellP = sumFluctSubcellN = 0.;
            nodalWeightsP = 0.; nodalWeightsN = 0.;

            // compute min-/max-values and the fluctuation for subcells
            for (m = 0; m < dofs.numSubcells; m++)
            {
               xMinSubcell(m) =   numeric_limits<double>::infinity();
               xMaxSubcell(m) = - numeric_limits<double>::infinity();;
               fluct = xSum = 0.;

               if (exec_mode == 1)
               {
                  asmbl.ComputeSubcellWeights(k, m);
               }

               for (i = 0; i < dofs.numDofsSubcell; i++)
               {
                  dofInd = k*nd + dofs.Sub2Ind(m, i);
                  fluct += asmbl.SubcellWeights(k)(m,i) * x(dofInd);
                  xMaxSubcell(m) = max(xMaxSubcell(m), x(dofInd));
                  xMinSubcell(m) = min(xMinSubcell(m), x(dofInd));
                  xSum += x(dofInd);
               }
               sumWeightsSubcellP(m) = dofs.numDofsSubcell
                                       * xMaxSubcell(m) - xSum + eps;
               sumWeightsSubcellN(m) = dofs.numDofsSubcell
                                       * xMinSubcell(m) - xSum - eps;

               fluctSubcellP(m) = max(0., fluct);
               fluctSubcellN(m) = min(0., fluct);
               sumFluctSubcellP += fluctSubcellP(m);
               sumFluctSubcellN += fluctSubcellN(m);
            }

            for (m = 0; m < dofs.numSubcells; m++)
            {
               for (i = 0; i < dofs.numDofsSubcell; i++)
               {
                  loc = dofs.Sub2Ind(m, i);
                  dofInd = k*nd + loc;
                  nodalWeightsP(loc) += fluctSubcellP(m)
                                        * ((xMaxSubcell(m) - x(dofInd))
                                           / sumWeightsSubcellP(m)); // eq. (58)
                  nodalWeightsN(loc) += fluctSubcellN(m)
                                        * ((xMinSubcell(m) - x(dofInd))
                                           / sumWeightsSubcellN(m)); // eq. (59)
               }
            }
         }

         for (i = 0; i < nd; i++)
         {
            dofInd = k*nd+i;
            weightP = (dofs.xe_max(k) - x(dofInd)) / sumWeightsP;
            weightN = (dofs.xe_min(k) - x(dofInd)) / sumWeightsN;

            if (lom.OptScheme)
            {
               aux = gamma / (rhoP + eps);
               weightP *= 1. - min(aux * sumFluctSubcellP, 1.);
               weightP += min(aux, 1./(sumFluctSubcellP+eps))*nodalWeightsP(i);

               aux = gamma / (rhoN - eps);
               weightN *= 1. - min(aux * sumFluctSubcellN, 1.);
               weightN += max(aux, 1./(sumFluctSubcellN-eps))*nodalWeightsN(i);
            }

            y(dofInd) += weightP * rhoP + weightN * rhoN;
         }

         // Time derivative and mass matrix, if UseMassLim = false, max_iter has
         // been set to -1, and the iteration loop is not entered.
         m_it = uDot = 0.;
         for (it = 0; it <= max_iter; it++)
         {
            for (i = 0; i < nd; i++)
            {
               dofInd = k*nd+i;
               uDot(i) = (y(dofInd) + m_it(i)) / lumpedM(dofInd);
            }

            CtrIt = ctr;

            uDotMin = numeric_limits<double>::infinity();
            uDotMax = -uDotMin;

            for (i = 0; i < nd; i++) // eq. (28)
            {
               uDotMin = min(uDotMin, uDot(i));
               uDotMax = max(uDotMax, uDot(i));

               dofInd = k*nd+i;
               m_it(i) = 0.;
               // NOTE: This will only work in serial.
               for (j = nd-1; j >= 0; j--) // run backwards through columns
               {
                  // use knowledge of how M looks like
                  m_it(i) += Mij[ctr] * (uDot(i) - uDot(j));
                  ctr++;
               }
               diff = d(dofInd) - y(dofInd);

               tmp = 0.;
               if (smth_ind)
               {
                  tmp = si.DG2CG(dofInd) < 0. ? 1. : si_val(si.DG2CG(dofInd));
               }
               m_it(i) += min( 1., max(tmp, abs(m_it(i)) / (abs(diff) + eps)) )
                          * diff; // eq. (27) - (29)
            }

            ctr = CtrIt;
            MassP = MassN = 0.;

            for (i = 0; i < nd; i++)
            {
               dofInd = k*nd+i;
               alpha(i) = min(1., beta * lom.scale(k) * min(dofs.xi_max(dofInd) - x(dofInd),
                                                            x(dofInd) - dofs.xi_min(dofInd))
                              / (max(uDotMax - uDot(i), uDot(i) - uDotMin) + eps) );

               if (smth_ind)
               {
                  alphaGlob = min( 1., beta * lom.scale(k) * min(1. - x(dofInd), x(dofInd) - 0.)
                                   / (max(uDotMax - uDot(i), uDot(i) - uDotMin) + eps) );
                  tmp = si.DG2CG(dofInd) < 0. ? 1. : si_val(si.DG2CG(dofInd));
                  alpha(i) = min(max(tmp, alpha(i)), alphaGlob);
               }

               m_it(i) *= alpha(i);
               MassP += max(0., m_it(i));
               MassN += min(0., m_it(i));
            }

            for (i = 0; i < nd; i++)
            {
               if (MassP + MassN > eps)
               {
                  m_it(i) = min(0., m_it(i)) - max(0., m_it(i)) * MassN / MassP;
               }
               else if (MassP + MassN < -eps)
               {
                  m_it(i) = max(0., m_it(i)) - min(0., m_it(i)) * MassP / MassN;
               }
            }

            for (i = 0; i < nd; i++)
            {
               dofInd = k*nd+i;
               res(i) = m_it(i) + y(dofInd) - lumpedM(dofInd) * uDot(i);
            }

            if (res.Norml2() <= tol) { break; }
         }

         for (i = 0; i < nd; i++)
         {
            dofInd = k*nd+i;
            y(dofInd) = (y(dofInd) + m_it(i)) / lumpedM(dofInd);
         }
      }
   }
}

// High order reconstruction that yields an updated admissible solution by means
// of clipping the solution coefficients within certain bounds and scaling the
// antidiffusive fluxes in a way that leads to local conservation of mass. yH,
// yL are the high and low order discrete time derivatives.
void FE_Evolution::ComputeFCTSolution(const Vector &x, const Vector &yH,
                                      const Vector &yL, Vector &y) const
{
   int j, k, dofInd, N, ne = lom.fes->GetMesh()->GetNE(),
                        nd = lom.fes->GetFE(0)->GetDof();
   double sumP, sumN, uH, uL, tmp, umax, umin, mass, eps = 1.E-15;
   Vector AntiDiff(nd), g_min, g_max, si_val;
   ParGridFunction g(si.fesH1);

   dofs.ComputeBounds();

   // Smoothness indicator.
   if (smth_ind)
   {
      ApproximateLaplacian(si, ne, nd, dofs, x, g);

      N = g.Size();
      g_min.SetSize(N); g_max.SetSize(N); si_val.SetSize(N);
      ComputeFromSparsity(si.Mmat, g, g_min, g_max);

      if (smth_ind == 1)
      {
         for (k = 0; k < N; k++)
         {
            si_val(k) = 1. - pow((abs(g_min(k) - g_max(k)) + 1.E-50) /
                                 (abs(g_min(k)) + abs(g_max(k)) + 1.E-50),
                                 si.param);
         }
      }
      if (smth_ind == 2)
      {
         for (k = 0; k < N; k++)
         {
            si_val(k) = min( 1., si.param * max(0., g_min(k)*g_max(k)) /
                                            (max(g_min(k)*g_min(k),
                                                 g_max(k)*g_max(k)) + 1.E-15) );
         }
      }
   }

   // Monotonicity terms
   for (k = 0; k < ne; k++)
   {
      sumP = sumN = 0.;
      for (j = 0; j < nd; j++)
      {
         dofInd = k*nd+j;
         uH = x(dofInd) + dt * yH(dofInd);
         uL = x(dofInd) + dt * yL(dofInd);

         if (smth_ind)
         {
            tmp = si.DG2CG(dofInd) < 0. ? 1. : si_val(si.DG2CG(dofInd));
            umin = max( 0., tmp * uH + (1. - tmp) * dofs.xi_min(dofInd) );
            umax = min( 1., tmp * uH + (1. - tmp) * dofs.xi_max(dofInd) );
         }
         else
         {
            umin = dofs.xi_min(dofInd);
            umax = dofs.xi_max(dofInd);
         }

         umin = lumpedM(dofInd) / dt * (umin - uL);
         umax = lumpedM(dofInd) / dt * (umax - uL);

         AntiDiff(j) = lumpedM(dofInd) * (yH(dofInd) - yL(dofInd));
         AntiDiff(j) = min(umax, max(umin, AntiDiff(j)));

         sumN += min(AntiDiff(j), 0.);
         sumP += max(AntiDiff(j), 0.);
      }

      mass = sumN + sumP;

      for (j = 0; j < nd; j++)
      {
         if (mass > eps)
         {
            AntiDiff(j) = min(0., AntiDiff(j)) - max(0., AntiDiff(j)) * sumN / sumP;
         }
         else if (mass < -eps)
         {
            AntiDiff(j) = max(0., AntiDiff(j)) - min(0., AntiDiff(j)) * sumP / sumN;
         }

         // Set y to the discrete time derivative featuring the high order anti-
         // diffusive reconstruction that leads to an forward Euler updated
         // admissible solution.
         dofInd = k*nd+j;
         y(dofInd) = yL(dofInd) + AntiDiff(j) / lumpedM(dofInd);
      }
   }
}


// Implementation of class FE_Evolution
FE_Evolution::FE_Evolution(BilinearForm &Mbf_, SparseMatrix &_M,
                           BilinearForm &_ml, Vector &_lumpedM,
                           ParBilinearForm &Kbf_, SparseMatrix &_K,
                           const Vector &_b, const GridFunction &inflow,
                           GridFunction &pos, GridFunction *sub_pos,
                           GridFunction &vel, GridFunction &sub_vel,
                           Assembly &_asmbl,
                           LowOrderMethod &_lom, DofInfo &_dofs,
<<<<<<< HEAD
                           MHCSolver *mhc) :
=======
                           SmoothnessIndicator &si_, HOSolver &hos) :
>>>>>>> 323c5b0c
   TimeDependentOperator(_M.Size()), Mbf(Mbf_), Kbf(Kbf_), ml(_ml),
   M(_M), K(_K), lumpedM(_lumpedM), inflow_gf(inflow), b(_b),
   start_mesh_pos(pos.Size()), start_submesh_pos(sub_vel.Size()),
   mesh_pos(pos), submesh_pos(sub_pos),
   mesh_vel(vel), submesh_vel(sub_vel),
   z(_M.Size()), x_gf(Kbf.ParFESpace()),
<<<<<<< HEAD
   asmbl(_asmbl), lom(_lom), dofs(_dofs),
   mhc_solver(mhc) { }
=======
   asmbl(_asmbl), lom(_lom), dofs(_dofs), si(si_),
   ho_solver(hos) { }
>>>>>>> 323c5b0c

void FE_Evolution::Mult(const Vector &x, Vector &y) const
{
   if (exec_mode == 1)
   {
      // Move the mesh positions.
      const double t = GetTime();
      add(start_mesh_pos, t, mesh_vel, mesh_pos);
      if (submesh_pos)
      {
         add(start_submesh_pos, t, submesh_vel, *submesh_pos);
      }

      // Reassemble on the new mesh. Element contributions.
      Mbf.BilinearForm::operator=(0.0);
      Mbf.Assemble();
      Kbf.BilinearForm::operator=(0.0);
      Kbf.Assemble(0);
      ml.BilinearForm::operator=(0.0);
      ml.Assemble();
      ml.SpMat().GetDiag(lumpedM);

      // Boundary contributions.
      asmbl.bdrInt = 0.;
      Mesh *mesh = lom.fes->GetMesh();
      const int dim = mesh->Dimension(), ne = lom.fes->GetNE();
      Array<int> bdrs, orientation;
      FaceElementTransformations *Trans;

      for (int k = 0; k < ne; k++)
      {
         if (dim == 1)      { mesh->GetElementVertices(k, bdrs); }
         else if (dim == 2) { mesh->GetElementEdges(k, bdrs, orientation); }
         else if (dim == 3) { mesh->GetElementFaces(k, bdrs, orientation); }

         for (int i = 0; i < dofs.numBdrs; i++)
         {
            Trans = mesh->GetFaceElementTransformations(bdrs[i]);
            asmbl.ComputeFluxTerms(k, i, Trans, lom);
         }
      }
   }

   x_gf = x;
   x_gf.ExchangeFaceNbrData();
   if (lom.MonoType == 0)
   {
      ho_solver.CalcHOSolution(x, y);
   }
   else
   {
      if (lom.MonoType % 2 == 1)
      {
         // NOTE: Right now this is called for monolithic limiting.
         ComputeLowOrderSolution(x, y);
      }
      else if (lom.MonoType % 2 == 0)
      {
         Vector yH(x.Size()), yL(x.Size());

         ComputeLowOrderSolution(x, yL);
         ho_solver.CalcHOSolution(x, yH);
         ComputeFCTSolution(x, yH, yL, y);
      }
   }
}

#ifdef USE_LUA
void lua_velocity_function(const Vector &x, Vector &v)
{
   lua_getglobal(L, "velocity_function");
   int dim = x.Size();

   lua_pushnumber(L, x(0));
   if (dim > 1)
   {
      lua_pushnumber(L, x(1));
   }
   if (dim > 2)
   {
      lua_pushnumber(L, x(2));
   }

   double v0 = 0;
   double v1 = 0;
   double v2 = 0;
   lua_call(L, dim, dim);
   v0 = (double)lua_tonumber(L, -1);
   lua_pop(L, 1);
   if (dim > 1)
   {
      v1 = (double)lua_tonumber(L, -1);
      lua_pop(L, 1);
   }
   if (dim > 2)
   {
      v2 = (double)lua_tonumber(L, -1);
      lua_pop(L, 1);
   }

   v(0) = v0;
   if (dim > 1)
   {
      v(0) = v1;
      v(1) = v0;
   }
   if (dim > 2)
   {
      v(0) = v2;
      v(1) = v1;
      v(2) = v0;
   }
}
#endif

// Velocity coefficient
void velocity_function(const Vector &x, Vector &v)
{
#ifdef USE_LUA
   lua_velocity_function(x, v);
   return;
#endif

   int dim = x.Size();

   // map to the reference [-1,1] domain
   Vector X(dim);
   for (int i = 0; i < dim; i++)
   {
      double center = (bb_min[i] + bb_max[i]) * 0.5;
      X(i) = 2 * (x(i) - center) / (bb_max[i] - bb_min[i]);
   }

   int ProbExec = problem_num % 20;

   switch (ProbExec)
   {
      case 0:
      {
         // Translations in 1D, 2D, and 3D
         switch (dim)
         {
            case 1: v(0) = 1.0; break;
            case 2: v(0) = sqrt(2./3.); v(1) = sqrt(1./3.); break;
            case 3: v(0) = sqrt(3./6.); v(1) = sqrt(2./6.); v(2) = sqrt(1./6.);
               break;
         }
         break;
      }
      case 1:
      case 2:
      case 4:
      {
         // Clockwise rotation in 2D around the origin
         const double w = M_PI/2;
         switch (dim)
         {
            case 1: v(0) = 1.0; break;
            case 2: v(0) = -w*X(1); v(1) = w*X(0); break;
            case 3: v(0) = -w*X(1); v(1) = w*X(0); v(2) = 0.0; break;
         }
         break;
      }
      case 3:
      {
         // Clockwise twisting rotation in 2D around the origin
         const double w = M_PI/2;
         double d = max((X(0)+1.)*(1.-X(0)),0.) * max((X(1)+1.)*(1.-X(1)),0.);
         d = d*d;
         switch (dim)
         {
            case 1: v(0) = 1.0; break;
            case 2: v(0) = d*w*X(1); v(1) = -d*w*X(0); break;
            case 3: v(0) = d*w*X(1); v(1) = -d*w*X(0); v(2) = 0.0; break;
         }
         break;
      }
      case 5:
      {
         switch (dim)
         {
            case 1: v(0) = 1.0; break;
            case 2: v(0) = 1.0; v(1) = 1.0; break;
            case 3: v(0) = 1.0; v(1) = 1.0; v(2) = 1.0; break;
         }
         break;
      }
      case 6:
      case 7:
      {
         switch (dim)
         {
            case 1: v(0) = 1.0; break;
            case 2: v(0) = x(1); v(1) = -x(0); break;
            case 3: v(0) = x(1); v(1) = -x(0); v(2) = 0.0; break;
         }
         break;
      }
      case 11:
      {
         // Gresho deformation used for mesh motion in remap tests.

         const double r = sqrt(x(0)*x(0) + x(1)*x(1));
         if (r < 0.2)
         {
            v(0) =  5.0 * x(1);
            v(1) = -5.0 * x(0);
         }
         else if (r < 0.4)
         {
            v(0) =  2.0 * x(1) / r - 5.0 * x(1);
            v(1) = -2.0 * x(0) / r + 5.0 * x(0);
         }
         else { v = 0.0; }
         break;
      }
      case 12:
      case 13:
      case 14:
      case 15:
      case 16:
      case 10:
      case 17:
      {
         // Taylor-Green deformation used for mesh motion in remap tests.

         // Map [-1,1] to [0,1].
         for (int d = 0; d < dim; d++) { X(d) = X(d) * 0.5 + 0.5; }

         if (dim == 1) { MFEM_ABORT("Not implemented."); }
         v(0) =  sin(M_PI*X(0)) * cos(M_PI*X(1));
         v(1) = -cos(M_PI*X(0)) * sin(M_PI*X(1));
         if (dim == 3)
         {
            v(0) *= cos(M_PI*X(2));
            v(1) *= cos(M_PI*X(2));
            v(2) = 0.0;
         }
         break;
      }
   }
}

void Assembly::LinearFluxLumping(const int k, const int nd, const int BdrID,
                                 const Vector &x, Vector &y, const Vector &x_nd,
                                 const Vector &alpha) const
{
   int i, j, dofInd;
   double xNeighbor;
   Vector xDiff(dofs.numFaceDofs);
   const int size_x = x.Size();

   for (j = 0; j < dofs.numFaceDofs; j++)
   {
      dofInd = k*nd+dofs.BdrDofs(j,BdrID);
      const int nbr_dof_id = dofs.NbrDof(k, BdrID, j);
      // Note that if the boundary is outflow, we have bdrInt = 0 by definition,
      // s.t. this value will not matter.
      if (nbr_dof_id < 0) { xNeighbor = inflow_gf(dofInd); }
      else
      {
         xNeighbor = (nbr_dof_id < size_x) ? x(nbr_dof_id)
                                           : x_nd(nbr_dof_id - size_x);
      }
      xDiff(j) = xNeighbor - x(dofInd);
   }

   for (i = 0; i < dofs.numFaceDofs; i++)
   {
      dofInd = k*nd+dofs.BdrDofs(i,BdrID);
      for (j = 0; j < dofs.numFaceDofs; j++)
      {
         // alpha=0 is the low order solution, alpha=1, the Galerkin solution.
         // 0 < alpha < 1 can be used for limiting within the low order method.
         y(dofInd) += bdrInt(k, BdrID, i*dofs.numFaceDofs + j) *
                      (xDiff(i) + (xDiff(j)-xDiff(i)) *
                       alpha(dofs.BdrDofs(i,BdrID)) *
                       alpha(dofs.BdrDofs(j,BdrID)));
      }
   }
}

double box(std::pair<double,double> p1, std::pair<double,double> p2,
           double theta,
           std::pair<double,double> origin, double x, double y)
{
   double xmin=p1.first;
   double xmax=p2.first;
   double ymin=p1.second;
   double ymax=p2.second;
   double ox=origin.first;
   double oy=origin.second;

   double pi = M_PI;
   double s=std::sin(theta*pi/180);
   double c=std::cos(theta*pi/180);

   double xn=c*(x-ox)-s*(y-oy)+ox;
   double yn=s*(x-ox)+c*(y-oy)+oy;

   if (xn>xmin && xn<xmax && yn>ymin && yn<ymax)
   {
      return 1.0;
   }
   else
   {
      return 0.0;
   }
}

double box3D(double xmin, double xmax, double ymin, double ymax, double zmin,
             double zmax, double theta, double ox, double oy, double x,
             double y, double z)
{
   double pi = M_PI;
   double s=std::sin(theta*pi/180);
   double c=std::cos(theta*pi/180);

   double xn=c*(x-ox)-s*(y-oy)+ox;
   double yn=s*(x-ox)+c*(y-oy)+oy;

   if (xn>xmin && xn<xmax && yn>ymin && yn<ymax && z>zmin && z<zmax)
   {
      return 1.0;
   }
   else
   {
      return 0.0;
   }
}

double get_cross(double rect1, double rect2)
{
   double intersection=rect1*rect2;
   return rect1+rect2-intersection; //union
}

double ring(double rin, double rout, Vector c, Vector y)
{
   double r = 0.;
   int dim = c.Size();
   if (dim != y.Size())
   {
      mfem_error("Origin vector and variable have to be of the same size.");
   }
   for (int i = 0; i < dim; i++)
   {
      r += pow(y(i)-c(i), 2.);
   }
   r = sqrt(r);
   if (r>rin && r<rout)
   {
      return 1.0;
   }
   else
   {
      return 0.0;
   }
}

// Initial condition as defined by lua function
#ifdef USE_LUA
double lua_u0_function(const Vector &x)
{
   lua_getglobal(L, "initial_function");
   int dim = x.Size();

   lua_pushnumber(L, x(0));
   if (dim > 1)
   {
      lua_pushnumber(L, x(1));
   }
   if (dim > 2)
   {
      lua_pushnumber(L, x(2));
   }

   lua_call(L, dim, 1);
   double u = (double)lua_tonumber(L, -1);
   lua_pop(L, 1);

   return u;
}
#endif

// Initial condition: lua function or hard-coded functions
double u0_function(const Vector &x)
{
#ifdef USE_LUA
   return lua_u0_function(x);
#endif

   int dim = x.Size();

   // map to the reference [-1,1] domain
   Vector X(dim);
   for (int i = 0; i < dim; i++)
   {
      double center = (bb_min[i] + bb_max[i]) * 0.5;
      X(i) = 2 * (x(i) - center) / (bb_max[i] - bb_min[i]);
   }

   int ProbExec = problem_num % 10;

   switch (ProbExec)
   {
      case 0:
      case 1:
      {
         switch (dim)
         {
            case 1:
               return exp(-40.*pow(X(0)-0.5,2));
            case 2:
            case 3:
            {
               double rx = 0.45, ry = 0.25, cx = 0., cy = -0.2, w = 10.;
               if (dim == 3)
               {
                  const double s = (1. + 0.25*cos(2*M_PI*X(2)));
                  rx *= s;
                  ry *= s;
               }
               return ( erfc(w*(X(0)-cx-rx))*erfc(-w*(X(0)-cx+rx)) *
                        erfc(w*(X(1)-cy-ry))*erfc(-w*(X(1)-cy+ry)) )/16;
            }
         }
      }
      case 2:
      {
         double x_ = X(0), y_ = X(1), rho, phi;
         rho = hypot(x_, y_);
         phi = atan2(y_, x_);
         return pow(sin(M_PI*rho),2)*sin(3*phi);
      }
      case 3:
      {
         return .5*(sin(M_PI*X(0))*sin(M_PI*X(1)) + 1.);
      }
      case 4:
      {
         double scale = 0.0225;
         double coef = (0.5/sqrt(scale));
         double slit = (X(0) <= -0.05) || (X(0) >= 0.05) || (X(1) >= 0.7);
         double cone = coef * sqrt(pow(X(0), 2.) + pow(X(1) + 0.5, 2.));
         double hump = coef * sqrt(pow(X(0) + 0.5, 2.) + pow(X(1), 2.));

         return (slit && ((pow(X(0),2.) + pow(X(1)-.5,2.))<=4.*scale)) ? 1. : 0.
                + (1. - cone) * (pow(X(0), 2.) + pow(X(1)+.5, 2.) <= 4.*scale)
                + .25 * (1. + cos(M_PI*hump))
                * ((pow(X(0)+.5, 2.) + pow(X(1), 2.)) <= 4.*scale);
      }
      case 5:
      {
         Vector y(dim);
         for (int i = 0; i < dim; i++) { y(i) = 50. * (x(i) + 1.); }

         if (dim==1)
         {
            mfem_error("This test is not supported in 1D.");
         }
         else if (dim==2)
         {
            std::pair<double, double> p1;
            std::pair<double, double> p2;
            std::pair<double, double> origin;

            // cross
            p1.first=14.; p1.second=3.;
            p2.first=17.; p2.second=26.;
            origin.first = 15.5;
            origin.second = 11.5;
            double rect1=box(p1,p2,-45.,origin,y(0),y(1));
            p1.first=7.; p1.second=10.;
            p2.first=32.; p2.second=13.;
            double rect2=box(p1,p2,-45.,origin,y(0),y(1));
            double cross=get_cross(rect1,rect2);
            // rings
            Vector c(dim);
            c(0) = 40.; c(1) = 40;
            double ring1 = ring(7., 10., c, y);
            c(1) = 20.;
            double ring2 = ring(3., 7., c, y);

            return cross + ring1 + ring2;
         }
         else
         {
            // cross
            double rect1 = box3D(7.,32.,10.,13.,10.,13.,-45.,15.5,11.5,
                                 y(0),y(1),y(2));
            double rect2 = box3D(14.,17.,3.,26.,10.,13.,-45.,15.5,11.5,
                                 y(0),y(1),y(2));
            double rect3 = box3D(14.,17.,10.,13.,3.,26.,-45.,15.5,11.5,
                                 y(0),y(1),y(2));

            double cross = get_cross(get_cross(rect1, rect2), rect3);

            // rings
            Vector c1(dim), c2(dim);
            c1(0) = 40.; c1(1) = 40; c1(2) = 40.;
            c2(0) = 40.; c2(1) = 20; c2(2) = 20.;

            double shell1 = ring(7., 10., c1, y);
            double shell2 = ring(3., 7., c2, y);

            double dom2 = cross + shell1 + shell2;

            // cross
            rect1 = box3D(2.,27.,30.,33.,30.,33.,0.,0.,0.,y(0),y(1),y(2));
            rect2 = box3D(9.,12.,23.,46.,30.,33.,0.,0.,0.,y(0),y(1),y(2));
            rect3 = box3D(9.,12.,30.,33.,23.,46.,0.,0.,0.,y(0),y(1),y(2));

            cross = get_cross(get_cross(rect1, rect2), rect3);

            double ball1 = ring(0., 7., c1, y);
            double ball2 = ring(0., 3., c2, y);
            double shell3 = ring(7., 10., c2, y);

            double dom3 = cross + ball1 + ball2 + shell3;

            double dom1 = 1. - get_cross(dom2, dom3);

            return dom1 + 2.*dom2 + 3.*dom3;
         }
      }
      case 6:
      {
         double r = x.Norml2();
         if (r >= 0.15 && r < 0.45) { return 1.; }
         else if (r >= 0.55 && r < 0.85)
         {
            return pow(cos(10.*M_PI * (r - 0.7) / 3.), 2.);
         }
         else { return 0.; }
      }
      case 7:
      {
         double r = x.Norml2();
         double a = 0.5, b = 3.e-2, c = 0.1;
         return 0.25*(1.+tanh((r+c-a)/b))*(1.-tanh((r-c-a)/b));
      }
   }
   return 0.0;
}

#ifdef USE_LUA
double lua_inflow_function(const Vector& x)
{
   lua_getglobal(L, "boundary_condition");

   int dim = x.Size();

   double t;
   adv ? t = adv->GetTime() : t = 0.0;

   for (int d = 0; d < dim; d++)
   {
      lua_pushnumber(L, x(d));
   }
   lua_pushnumber(L, t);

   lua_call(L, dim+1, 1);
   double u = (double)lua_tonumber(L, -1);
   lua_pop(L, 1);

   return u;
}
#endif

double inflow_function(const Vector &x)
{
#ifdef USE_LUA
   return lua_inflow_function(x);
#endif

   double r = x.Norml2();
   if ((problem_num % 10) == 6 && x.Size() == 2)
   {
      if (r >= 0.15 && r < 0.45) { return 1.; }
      else if (r >= 0.55 && r < 0.85)
      {
         return pow(cos(10.*M_PI * (r - 0.7) / 3.), 2.);
      }
      else { return 0.; }
   }
   else if ((problem_num % 10) == 7)
   {
      double a = 0.5, b = 3.e-2, c = 0.1;
      return 0.25*(1.+tanh((r+c-a)/b))*(1.-tanh((r-c-a)/b));
   }
   else { return 0.0; }
}

void PrecondConvectionIntegrator::AssembleElementMatrix(
   const FiniteElement &el, ElementTransformation &Trans, DenseMatrix &elmat)
{
   int i, nd = el.GetDof(), dim = el.GetDim();

#ifdef MFEM_THREAD_SAFE
   DenseMatrix dshape, adjJ, Q_ir;
   Vector shape, vec2, BdFidxT;
#endif
   elmat.SetSize(nd);
   dshape.SetSize(nd,dim);
   adjJ.SetSize(dim);
   shape.SetSize(nd);
   vec2.SetSize(dim);
   BdFidxT.SetSize(nd);

   double w;
   Vector vec1;
   DenseMatrix mass(nd,nd), conv(nd,nd), lumpedM(nd,nd), tmp(nd,nd);

   const IntegrationRule *ir = IntRule;
   if (ir == NULL)
   {
      int order = Trans.OrderGrad(&el) + Trans.Order() + el.GetOrder();
      order = max(order, 2 * el.GetOrder() + Trans.OrderW());
      ir = &IntRules.Get(el.GetGeomType(), order);
   }

   Q.Eval(Q_ir, Trans, *ir);

   conv = mass = 0.0;
   for (i = 0; i < ir->GetNPoints(); i++)
   {
      const IntegrationPoint &ip = ir->IntPoint(i);
      el.CalcDShape(ip, dshape);
      el.CalcShape(ip, shape);

      Trans.SetIntPoint(&ip);
      CalcAdjugate(Trans.Jacobian(), adjJ);
      Q_ir.GetColumnReference(i, vec1);
      vec1 *= alpha * ip.weight;

      adjJ.Mult(vec1, vec2);
      dshape.Mult(vec2, BdFidxT);

      AddMultVWt(shape, BdFidxT, conv);

      w = Trans.Weight() * ip.weight;
      AddMult_a_VVt(w, shape, mass);
   }
   lumpedM = mass;
   lumpedM.Lump();
   mass.Invert();

   MultABt(mass, lumpedM, tmp);
   MultAtB(tmp, conv, elmat); // using symmetry of mass matrix
}

void GetMinMax(const ParGridFunction &g, double &min, double &max)
{
   double min_loc = g.Min(), max_loc = g.Max();
   MPI_Allreduce(&min_loc, &min, 1, MPI_DOUBLE, MPI_MIN, MPI_COMM_WORLD);
   MPI_Allreduce(&max_loc, &max, 1, MPI_DOUBLE, MPI_MAX, MPI_COMM_WORLD);
}<|MERGE_RESOLUTION|>--- conflicted
+++ resolved
@@ -65,14 +65,11 @@
 //               with VisIt (visit.llnl.gov) is also illustrated.
 
 #include "mfem.hpp"
-<<<<<<< HEAD
-#include "remhos_fct.hpp"
-=======
 #include "miniapps/common/mfem-common.hpp"
->>>>>>> 323c5b0c
 #include <fstream>
 #include <iostream>
 #include "remhos_ho.hpp"
+#include "remhos_fct.hpp"
 #include "remhos_tools.hpp"
 
 using namespace std;
@@ -453,11 +450,8 @@
    SmoothnessIndicator &si;
    DofInfo &dofs;
 
-<<<<<<< HEAD
    MHCSolver *mhc_solver;
-=======
    HOSolver &ho_solver;
->>>>>>> 323c5b0c
 
 public:
    FE_Evolution(BilinearForm &Mbf_, SparseMatrix &_M, BilinearForm &_ml,
@@ -467,11 +461,7 @@
                 GridFunction &pos, GridFunction *sub_pos,
                 GridFunction &vel, GridFunction &sub_vel,
                 Assembly &_asmbl, LowOrderMethod &_lom, DofInfo &_dofs,
-<<<<<<< HEAD
-                MHCSolver *mhcs);
-=======
-                SmoothnessIndicator &si_, HOSolver &hos);
->>>>>>> 323c5b0c
+                SmoothnessIndicator &si_, HOSolver &hos, MHCSolver *mhcs);
 
    virtual void Mult(const Vector &x, Vector &y) const;
 
@@ -1215,11 +1205,7 @@
    FE_Evolution* adv = new FE_Evolution(m, m.SpMat(), ml, lumpedM,
                                         k, k.SpMat(),
                                         b, inflow_gf, x, xsub, v_gf, v_sub_gf,
-<<<<<<< HEAD
-                                        asmbl, lom, dofs, mhc_solver);
-=======
-                                        asmbl, lom, dofs, si, *ho_solver);
->>>>>>> 323c5b0c
+                                        asmbl, lom, dofs, si, *ho_solver, mhc_solver);
 
    double t = 0.0;
    adv->SetTime(t);
@@ -2158,24 +2144,16 @@
                            GridFunction &vel, GridFunction &sub_vel,
                            Assembly &_asmbl,
                            LowOrderMethod &_lom, DofInfo &_dofs,
-<<<<<<< HEAD
+                           SmoothnessIndicator &si_, HOSolver &hos,
                            MHCSolver *mhc) :
-=======
-                           SmoothnessIndicator &si_, HOSolver &hos) :
->>>>>>> 323c5b0c
    TimeDependentOperator(_M.Size()), Mbf(Mbf_), Kbf(Kbf_), ml(_ml),
    M(_M), K(_K), lumpedM(_lumpedM), inflow_gf(inflow), b(_b),
    start_mesh_pos(pos.Size()), start_submesh_pos(sub_vel.Size()),
    mesh_pos(pos), submesh_pos(sub_pos),
    mesh_vel(vel), submesh_vel(sub_vel),
    z(_M.Size()), x_gf(Kbf.ParFESpace()),
-<<<<<<< HEAD
-   asmbl(_asmbl), lom(_lom), dofs(_dofs),
-   mhc_solver(mhc) { }
-=======
    asmbl(_asmbl), lom(_lom), dofs(_dofs), si(si_),
-   ho_solver(hos) { }
->>>>>>> 323c5b0c
+   ho_solver(hos), mhc_solver(mhc) { }
 
 void FE_Evolution::Mult(const Vector &x, Vector &y) const
 {
