// Copyright (c) 2017, Lawrence Livermore National Security, LLC. Produced at
// the Lawrence Livermore National Laboratory. LLNL-CODE-734707. All Rights
// reserved. See files LICENSE and NOTICE for details.
//
// This file is part of CEED, a collection of benchmarks, miniapps, software
// libraries and APIs for efficient high-order finite element and spectral
// element discretizations for exascale applications. For more information and
// source code availability see http://github.com/ceed.
//
// The CEED research is supported by the Exascale Computing Project 17-SC-20-SC,
// a collaborative effort of two U.S. Department of Energy organizations (Office
// of Science and the National Nuclear Security Administration) responsible for
// the planning and preparation of a capable exascale ecosystem, including
// software, applications, hardware, advanced system engineering and early
// testbed platforms, in support of the nation's exascale computing imperative.
//
//                    ____                 __
//                   / __ \___  ____ ___  / /_  ____  _____
//                  / /_/ / _ \/ __ `__ \/ __ \/ __ \/ ___/
//                 / _, _/  __/ / / / / / / / / /_/ (__  )
//                /_/ |_|\___/_/ /_/ /_/_/ /_/\____/____/
//
//                       High-order Remap Miniapp
//
// Remhos (REMap High-Order Solver) is a miniapp that solves the pure advection
// equations that are used to perform discontinuous field interpolation (remap)
// as part of the Eulerian phase in Arbitrary-Lagrangian Eulerian (ALE)
// simulations.
//
// Sample runs: see README.md, section 'Verification of Results'.

#include "mfem.hpp"
#include <fstream>
#include <iostream>
#include "remhos_ho.hpp"
#include "remhos_lo.hpp"
#include "remhos_fct.hpp"
#include "remhos_mono.hpp"
#include "remhos_tools.hpp"
#include "remhos_sync.hpp"

using namespace std;
using namespace mfem;

enum class HOSolverType {None, Neumann, CG, LocalInverse};
enum class FCTSolverType {None, FluxBased, ClipScale,
                          NonlinearPenalty, FCTProject};
enum class LOSolverType {None,    DiscrUpwind,    DiscrUpwindPrec,
                         ResDist, ResDistSubcell, MassBased};
enum class MonolithicSolverType {None, ResDistMono, ResDistMonoSubcell};

enum class TimeStepControl {FixedTimeStep, LOBoundsError};

// Choice for the problem setup. The fluid velocity, initial condition and
// inflow boundary condition are chosen based on this parameter.
int problem_num;

// 0 is standard transport.
// 1 is standard remap (mesh moves, solution is fixed).
int exec_mode;

// Velocity coefficient
void velocity_function(const Vector &x, Vector &v);

// Initial condition
double u0_function(const Vector &x);
double s0_function(const Vector &x);

// Inflow boundary condition
double inflow_function(const Vector &x);

// Mesh bounding box
Vector bb_min, bb_max;

class AdvectionOperator : public TimeDependentOperator
{
private:
   BilinearForm &Mbf, &ml;
   ParBilinearForm &Kbf;
   ParBilinearForm &M_HO, &K_HO;
   Vector &lumpedM;

   Vector start_mesh_pos, start_submesh_pos;
   GridFunction &mesh_pos, *submesh_pos, &mesh_vel, &submesh_vel;

   mutable ParGridFunction x_gf;

   double dt;
   TimeStepControl dt_control;
   mutable double dt_est;
   Assembly &asmbl;

   LowOrderMethod &lom;
   DofInfo &dofs;

   HOSolver *ho_solver;
   LOSolver *lo_solver;
   FCTSolver *fct_solver;
   MonolithicSolver *mono_solver;

   double ComputeTimeStepEstimate(const Vector &x, const Vector &dx,
                                  const Vector &x_min,
                                  const Vector &x_max) const;

public:
   AdvectionOperator(int size, BilinearForm &Mbf_, BilinearForm &_ml,
                     Vector &_lumpedM,
                     ParBilinearForm &Kbf_,
                     ParBilinearForm &M_HO_, ParBilinearForm &K_HO_,
                     GridFunction &pos, GridFunction *sub_pos,
                     GridFunction &vel, GridFunction &sub_vel,
                     Assembly &_asmbl, LowOrderMethod &_lom, DofInfo &_dofs,
                     HOSolver *hos, LOSolver *los, FCTSolver *fct,
                     MonolithicSolver *mos);

   virtual void Mult(const Vector &x, Vector &y) const;

   void SetTimeStepControl(TimeStepControl tsc)
   {
      if (tsc == TimeStepControl::LOBoundsError)
      {
         MFEM_VERIFY(lo_solver,
                     "The selected time step control requires a LO solver.");
      }
      dt_control = tsc;
   }
   void SetDt(double _dt) { dt = _dt; dt_est = dt; }
   double GetTimeStepEstimate() { return dt_est; }

   void SetRemapStartPos(const Vector &m_pos, const Vector &sm_pos)
   {
      start_mesh_pos    = m_pos;
      start_submesh_pos = sm_pos;
   }

   virtual ~AdvectionOperator() { }
};

int main(int argc, char *argv[])
{
   // Initialize MPI.
   MPI_Session mpi(argc, argv);
   const int myid = mpi.WorldRank();

   const char *mesh_file = "data/periodic-square.mesh";
   int rs_levels = 2;
   int rp_levels = 0;
   int order = 3;
   int mesh_order = 2;
   int ode_solver_type = 3;
   HOSolverType ho_type           = HOSolverType::LocalInverse;
   LOSolverType lo_type           = LOSolverType::None;
   FCTSolverType fct_type         = FCTSolverType::None;
   MonolithicSolverType mono_type = MonolithicSolverType::None;
   int bounds_type = 0;
   bool pa = false;
   bool next_gen_full = false;
   int smth_ind_type = 0;
   double t_final = 4.0;
   TimeStepControl dt_control = TimeStepControl::FixedTimeStep;
   double dt = 0.005;
   bool visualization = true;
   bool visit = false;
   bool verify_bounds = false;
   bool product_sync = false;
   int vis_steps = 100;
   const char *device_config = "cpu";

   int precision = 8;
   cout.precision(precision);

   OptionsParser args(argc, argv);
   args.AddOption(&mesh_file, "-m", "--mesh",
                  "Mesh file to use.");
   args.AddOption(&problem_num, "-p", "--problem",
                  "Problem setup to use. See options in velocity_function().");
   args.AddOption(&rs_levels, "-rs", "--refine-serial",
                  "Number of times to refine the mesh uniformly in serial.");
   args.AddOption(&rp_levels, "-rp", "--refine-parallel",
                  "Number of times to refine the mesh uniformly in parallel.");
   args.AddOption(&order, "-o", "--order",
                  "Order (degree) of the finite element solution.");
   args.AddOption(&mesh_order, "-mo", "--mesh-order",
                  "Order (degree) of the mesh.");
   args.AddOption(&ode_solver_type, "-s", "--ode-solver",
                  "ODE solver: 1 - Forward Euler,\n\t"
                  "            2 - RK2 SSP, 3 - RK3 SSP, 4 - RK4, 6 - RK6.");
   args.AddOption((int*)(&ho_type), "-ho", "--ho-type",
                  "High-Order Solver: 0 - No HO solver,\n\t"
                  "                   1 - Neumann iteration,\n\t"
                  "                   2 - CG solver,\n\t"
                  "                   3 - Local inverse.");
   args.AddOption((int*)(&lo_type), "-lo", "--lo-type",
                  "Low-Order Solver: 0 - No LO solver,\n\t"
                  "                  1 - Discrete Upwind,\n\t"
                  "                  2 - Preconditioned Discrete Upwind,\n\t"
                  "                  3 - Residual Distribution,\n\t"
                  "                  4 - Subcell Residual Distribution,\n\t"
                  "                  5 - Mass-Based Element Average.");
   args.AddOption((int*)(&fct_type), "-fct", "--fct-type",
                  "Correction type: 0 - No nonlinear correction,\n\t"
                  "                 1 - Flux-based FCT,\n\t"
                  "                 2 - Local clip + scale,\n\t"
                  "                 3 - Local clip + nonlinear penalization.");
   args.AddOption((int*)(&mono_type), "-mono", "--mono-type",
                  "Monolithic solver: 0 - No monolithic solver,\n\t"
                  "                   1 - Residual Distribution,\n\t"
                  "                   2 - Subcell Residual Distribution.");
   args.AddOption(&bounds_type, "-bt", "--bounds-type",
                  "Bounds stencil type: 0 - overlapping elements,\n\t"
                  "                     1 - matrix sparsity pattern.");
   args.AddOption(&pa, "-pa", "--partial-assembly", "-no-pa",
                  "--no-partial-assembly",
                  "Enable or disable partial assembly for the HO solution.");
   args.AddOption(&next_gen_full, "-full", "--next-gen-full", "-no-full",
                  "--no-next-gen-full",
                  "Enable or disable next gen full assembly for the HO solution.");
   args.AddOption(&device_config, "-d", "--device",
                  "Device configuration string, see Device::Configure().");
   args.AddOption(&smth_ind_type, "-si", "--smth_ind",
                  "Smoothness indicator: 0 - no smoothness indicator,\n\t"
                  "                      1 - approx_quadratic,\n\t"
                  "                      2 - exact_quadratic.");
   args.AddOption(&t_final, "-tf", "--t-final",
                  "Final time; start time is 0.");
   args.AddOption((int*)(&dt_control), "-dtc", "--dt-control",
                  "Time Step Control: 0 - Fixed time step, set with -dt,\n\t"
                  "                   1 - Bounds violation of the LO sltn.");
   args.AddOption(&dt, "-dt", "--time-step",
                  "Initial time step size (dt might change based on -dtc).");
   args.AddOption(&visualization, "-vis", "--visualization", "-no-vis",
                  "--no-visualization",
                  "Enable or disable GLVis visualization.");
   args.AddOption(&visit, "-visit", "--visit-datafiles", "-no-visit",
                  "--no-visit-datafiles",
                  "Save data files for VisIt (visit.llnl.gov) visualization.");
   args.AddOption(&verify_bounds, "-vb", "--verify-bounds", "-no-vb",
                  "--no-verify-bounds",
                  "Verify solution bounds after each time step.");
   args.AddOption(&product_sync, "-ps", "--product-sync", "-no-ps",
                  "--no-product-sync",
                  "Enable remap of synchronized product fields.");
   args.AddOption(&vis_steps, "-vs", "--visualization-steps",
                  "Visualize every n-th timestep.");
   args.Parse();
   if (!args.Good())
   {
      if (myid == 0) { args.PrintUsage(cout); }
      return 1;
   }
   if (myid == 0) { args.PrintOptions(cout); }

   // Enable hardware devices such as GPUs, and programming models such as
   // CUDA, OCCA, RAJA and OpenMP based on command line options.
   Device device(device_config);
   if (myid == 0) { device.Print(); }

   // When not using lua, exec mode is derived from problem number convention
   if (problem_num < 10)      { exec_mode = 0; }
   else if (problem_num < 20) { exec_mode = 1; }
   else { MFEM_ABORT("Unspecified execution mode."); }

   // Read the serial mesh from the given mesh file on all processors.
   // Refine the mesh in serial to increase the resolution.
   Mesh *mesh = new Mesh(Mesh::LoadFromFile(mesh_file, 1, 1));
   const int dim = mesh->Dimension();
   for (int lev = 0; lev < rs_levels; lev++) { mesh->UniformRefinement(); }
   mesh->GetBoundingBox(bb_min, bb_max, max(order, 1));

   // Only standard assembly in 1D (some mfem functions just abort in 1D).
   if ((pa || next_gen_full) && dim == 1)
   {
      MFEM_WARNING("Disabling PA / FA for 1D.");
      pa = false;
      next_gen_full = false;
   }

   // Parallel partitioning of the mesh.
   // Refine the mesh further in parallel to increase the resolution.
   ParMesh pmesh(MPI_COMM_WORLD, *mesh);
   delete mesh;
   for (int lev = 0; lev < rp_levels; lev++) { pmesh.UniformRefinement(); }

   // Define the ODE solver used for time integration. Several explicit
   // Runge-Kutta methods are available.
   ODESolver *ode_solver = NULL;
   switch (ode_solver_type)
   {
      case 1: ode_solver = new ForwardEulerSolver; break;
      case 2: ode_solver = new RK2Solver(1.0); break;
      case 3: ode_solver = new RK3SSPSolver; break;
      case 4:
         if (myid == 0) { MFEM_WARNING("RK4 may violate the bounds."); }
         ode_solver = new RK4Solver; break;
      case 6:
         if (myid == 0) { MFEM_WARNING("RK6 may violate the bounds."); }
         ode_solver = new RK6Solver; break;
      default:
         cout << "Unknown ODE solver type: " << ode_solver_type << '\n';
         return 3;
   }

   // Check if the input mesh is periodic.
   const bool periodic = pmesh.GetNodes() != NULL &&
                         dynamic_cast<const L2_FECollection *>
                         (pmesh.GetNodes()->FESpace()->FEColl()) != NULL;
   pmesh.SetCurvature(mesh_order, periodic);

   FiniteElementCollection *mesh_fec;
   if (periodic)
   {
      mesh_fec = new L2_FECollection(mesh_order, dim, BasisType::GaussLobatto);
   }
   else
   {
      mesh_fec = new H1_FECollection(mesh_order, dim, BasisType::GaussLobatto);
   }
   // Current mesh positions.
   ParFiniteElementSpace mesh_pfes(&pmesh, mesh_fec, dim);
   ParGridFunction x(&mesh_pfes);
   pmesh.SetNodalGridFunction(&x);

   // Store initial mesh positions.
   Vector x0(x.Size());
   x0 = x;

   // Velocity for the problem. Depending on the execution mode, this is the
   // advective velocity (transport) or mesh velocity (remap).
   VectorFunctionCoefficient velocity(dim, velocity_function);

   // Mesh velocity.
   GridFunction v_gf(x.FESpace());
   VectorGridFunctionCoefficient v_coef(&v_gf);

   // If remap is on, obtain the mesh velocity by moving the mesh to the final
   // mesh positions, and taking the displacement vector.
   // The mesh motion resembles a time-dependent deformation, e.g., similar to
   // a deformation that is obtained by a Lagrangian simulation.
   if (exec_mode == 1)
   {
      ParGridFunction v(&mesh_pfes);
      VectorFunctionCoefficient vcoeff(dim, velocity_function);
      v.ProjectCoefficient(vcoeff);

      double t = 0.0;
      while (t < t_final)
      {
         t += dt;
         // Move the mesh nodes.
         x.Add(std::min(dt, t_final-t), v);
         // Update the node velocities.
         v.ProjectCoefficient(vcoeff);
      }

      // Pseudotime velocity.
      add(x, -1.0, x0, v_gf);

      // Return the mesh to the initial configuration.
      x = x0;
   }

   // Define the discontinuous DG finite element space of the given
   // polynomial order on the refined mesh.
   const int btype = BasisType::Positive;
   DG_FECollection fec(order, dim, btype);
   ParFiniteElementSpace pfes(&pmesh, &fec);

   // Check for meaningful combinations of parameters.
   const bool forced_bounds = lo_type   != LOSolverType::None ||
                              mono_type != MonolithicSolverType::None;
   if (forced_bounds)
   {
      MFEM_VERIFY(btype == 2,
                  "Monotonicity treatment requires Bernstein basis.");

      if (order == 0)
      {
         // Disable monotonicity treatment for piecewise constants.
         if (myid == 0)
         { mfem_warning("For -o 0, monotonicity treatment is disabled."); }
         lo_type = LOSolverType::None;
         fct_type = FCTSolverType::None;
         mono_type = MonolithicSolverType::None;
      }
   }

   const bool use_subcell_RD =
      ( lo_type   == LOSolverType::ResDistSubcell ||
        mono_type == MonolithicSolverType::ResDistMonoSubcell );

   if (use_subcell_RD && order==1)
   { MFEM_ABORT("Subcell schemes are not applicable to linear FE."); }

   const int prob_size = pfes.GlobalTrueVSize();
   if (myid == 0) { cout << "Number of unknowns: " << prob_size << endl; }

   // Fields related to inflow BC.
   FunctionCoefficient inflow(inflow_function);
   ParGridFunction inflow_gf(&pfes);
   if (problem_num == 7) // Convergence test: use high order projection.
   {
      L2_FECollection l2_fec(order, dim);
      ParFiniteElementSpace l2_fes(&pmesh, &l2_fec);
      ParGridFunction l2_inflow(&l2_fes);
      l2_inflow.ProjectCoefficient(inflow);
      inflow_gf.ProjectGridFunction(l2_inflow);
   }
   else { inflow_gf.ProjectCoefficient(inflow); }

   // Set up the bilinear and linear forms corresponding to the DG
   // discretization.
   ParBilinearForm m(&pfes);
   m.AddDomainIntegrator(new MassIntegrator);

   ParBilinearForm M_HO(&pfes);
   M_HO.AddDomainIntegrator(new MassIntegrator);

   ParBilinearForm k(&pfes);
   ParBilinearForm K_HO(&pfes);
   if (exec_mode == 0)
   {
      k.AddDomainIntegrator(new ConvectionIntegrator(velocity, -1.0));
      K_HO.AddDomainIntegrator(new ConvectionIntegrator(velocity, -1.0));
   }
   else if (exec_mode == 1)
   {
      k.AddDomainIntegrator(new ConvectionIntegrator(v_coef));
      K_HO.AddDomainIntegrator(new ConvectionIntegrator(v_coef));
   }

   if (ho_type == HOSolverType::CG ||
       ho_type == HOSolverType::LocalInverse ||
       fct_type == FCTSolverType::FluxBased)
   {
      if (exec_mode == 0)
      {
         DGTraceIntegrator *dgt_i = new DGTraceIntegrator(velocity, 1.0, -0.5);
         DGTraceIntegrator *dgt_b = new DGTraceIntegrator(velocity, 1.0, -0.5);
         K_HO.AddInteriorFaceIntegrator(new TransposeIntegrator(dgt_i));
         K_HO.AddBdrFaceIntegrator(new TransposeIntegrator(dgt_b));
      }
      else if (exec_mode == 1)
      {
         DGTraceIntegrator *dgt_i = new DGTraceIntegrator(v_coef, -1.0, -0.5);
         DGTraceIntegrator *dgt_b = new DGTraceIntegrator(v_coef, -1.0, -0.5);
         K_HO.AddInteriorFaceIntegrator(new TransposeIntegrator(dgt_i));
         K_HO.AddBdrFaceIntegrator(new TransposeIntegrator(dgt_b));
      }

      K_HO.KeepNbrBlock(true);
   }

   if (pa)
   {
      M_HO.SetAssemblyLevel(AssemblyLevel::PARTIAL);
      K_HO.SetAssemblyLevel(AssemblyLevel::PARTIAL);
   }

   if (next_gen_full)
   {
      K_HO.SetAssemblyLevel(AssemblyLevel::FULL);
   }

   M_HO.Assemble();
   K_HO.Assemble(0);

   if (pa == false)
   {
      M_HO.Finalize();
      K_HO.Finalize(0);
   }

   // Compute the lumped mass matrix.
   Vector lumpedM;
   ParBilinearForm ml(&pfes);
   ml.AddDomainIntegrator(new LumpedIntegrator(new MassIntegrator));
   ml.Assemble();
   ml.Finalize();
   ml.SpMat().GetDiag(lumpedM);

   m.Assemble();
   m.Finalize();
   int skip_zeros = 0;
   k.Assemble(skip_zeros);
   k.Finalize(skip_zeros);

   // Store topological dof data.
   DofInfo dofs(pfes, bounds_type);

   // Precompute data required for high and low order schemes. This could be put
   // into a separate routine. I am using a struct now because the various
   // schemes require quite different information.
   LowOrderMethod lom;
   lom.subcell_scheme = use_subcell_RD;

   lom.pk = NULL;
   if (lo_type == LOSolverType::DiscrUpwind)
   {
      lom.smap = SparseMatrix_Build_smap(k.SpMat());
      lom.D = k.SpMat();

      if (exec_mode == 0)
      {
         ComputeDiscreteUpwindingMatrix(k.SpMat(), lom.smap, lom.D);
      }
   }
   else if (lo_type == LOSolverType::DiscrUpwindPrec)
   {
      lom.pk = new ParBilinearForm(&pfes);
      if (exec_mode == 0)
      {
         lom.pk->AddDomainIntegrator(
            new PrecondConvectionIntegrator(velocity, -1.0) );
      }
      else if (exec_mode == 1)
      {
         lom.pk->AddDomainIntegrator(
            new PrecondConvectionIntegrator(v_coef) );
      }
      lom.pk->Assemble(skip_zeros);
      lom.pk->Finalize(skip_zeros);

      lom.smap = SparseMatrix_Build_smap(lom.pk->SpMat());
      lom.D = lom.pk->SpMat();

      if (exec_mode == 0)
      {
         ComputeDiscreteUpwindingMatrix(lom.pk->SpMat(), lom.smap, lom.D);
      }
   }
   if (exec_mode == 1) { lom.coef = &v_coef; }
   else                { lom.coef = &velocity; }

   // Face integration rule.
   const FaceElementTransformations *ft =
      pmesh.GetFaceElementTransformations(0);
   const int el_order = pfes.GetFE(0)->GetOrder();
   int ft_order = ft->Elem1->OrderW() + 2 * el_order;
   if (pfes.GetFE(0)->Space() == FunctionSpace::Pk) { ft_order++; }
   lom.irF = &IntRules.Get(ft->FaceGeom, ft_order);

   DG_FECollection fec0(0, dim, btype);
   DG_FECollection fec1(1, dim, btype);

   ParMesh *subcell_mesh = NULL;
   lom.SubFes0 = NULL;
   lom.SubFes1 = NULL;
   FiniteElementCollection *fec_sub = NULL;
   ParFiniteElementSpace *pfes_sub = NULL;;
   ParGridFunction *xsub = NULL;
   ParGridFunction v_sub_gf;
   VectorGridFunctionCoefficient v_sub_coef;
   Vector x0_sub;

   if (order > 1)
   {
      // The mesh corresponding to Bezier subcells of order p is constructed.
      // NOTE: The mesh is assumed to consist of quads or hexes.
      MFEM_VERIFY(order > 1, "This code should not be entered for order = 1.");

      // Get a uniformly refined mesh.
      const int btype = BasisType::ClosedUniform;
      subcell_mesh = new ParMesh(ParMesh::MakeRefined(pmesh, order, btype));

      // Check if the mesh is periodic.
      const L2_FECollection *L2_coll = dynamic_cast<const L2_FECollection *>
                                       (pmesh.GetNodes()->FESpace()->FEColl());
      if (L2_coll == NULL)
      {
         // Standard non-periodic mesh.
         // Note that the fine mesh is always linear.
         fec_sub = new H1_FECollection(1, dim, BasisType::ClosedUniform);
         pfes_sub = new ParFiniteElementSpace(subcell_mesh, fec_sub, dim);
         xsub = new ParGridFunction(pfes_sub);
         subcell_mesh->SetCurvature(1);
         subcell_mesh->SetNodalGridFunction(xsub);
      }
      else
      {
         // Periodic mesh - the node positions must be corrected after the call
         // to the above Mesh constructor. Note that the fine mesh is always
         // linear.
         const bool disc_nodes = true;
         subcell_mesh->SetCurvature(1, disc_nodes);

         fec_sub = new L2_FECollection(1, dim, BasisType::ClosedUniform);
         pfes_sub = new ParFiniteElementSpace(subcell_mesh, fec_sub, dim);
         xsub = new ParGridFunction(pfes_sub);
         subcell_mesh->SetNodalGridFunction(xsub);

         GridFunction *coarse = pmesh.GetNodes();
         InterpolationGridTransfer transf(*coarse->FESpace(), *pfes_sub);
         transf.ForwardOperator().Mult(*coarse, *xsub);
      }

      lom.SubFes0 = new FiniteElementSpace(subcell_mesh, &fec0);
      lom.SubFes1 = new FiniteElementSpace(subcell_mesh, &fec1);

      // Submesh velocity.
      v_sub_gf.SetSpace(pfes_sub);
      v_sub_gf.ProjectCoefficient(velocity);

      // Zero it out on boundaries (not moving boundaries).
      Array<int> ess_bdr, ess_vdofs;
      if (subcell_mesh->bdr_attributes.Size() > 0)
      {
         ess_bdr.SetSize(subcell_mesh->bdr_attributes.Max());
      }
      ess_bdr = 1;
      xsub->ParFESpace()->GetEssentialVDofs(ess_bdr, ess_vdofs);
      for (int i = 0; i < ess_vdofs.Size(); i++)
      {
         if (ess_vdofs[i] == -1) { v_sub_gf(i) = 0.0; }
      }
      v_sub_coef.SetGridFunction(&v_sub_gf);

      // Store initial submesh positions.
      x0_sub = *xsub;

      // Integrator on the submesh.
      if (exec_mode == 0)
      {
         lom.subcellCoeff = &velocity;
         lom.VolumeTerms = new MixedConvectionIntegrator(velocity, -1.0);
      }
      else if (exec_mode == 1)
      {
         lom.subcellCoeff = &v_sub_coef;
         lom.VolumeTerms = new MixedConvectionIntegrator(v_sub_coef);
      }
   }
   else { subcell_mesh = &pmesh; }

   Assembly asmbl(dofs, lom, inflow_gf, pfes, subcell_mesh, exec_mode);

   // Setup the initial conditions.
   const int vsize = pfes.GetVSize();
   Array<int> offset((product_sync) ? 3 : 2);
   for (int i = 0; i < offset.Size(); i++) { offset[i] = i*vsize; }
   BlockVector S(offset, Device::GetMemoryType());
   // Primary scalar field is u.
   ParGridFunction u(&pfes);
   u.MakeRef(&pfes, S, offset[0]);
   FunctionCoefficient u0(u0_function);
   u.ProjectCoefficient(u0);
   u.SyncAliasMemory(S);
   // For the case of product remap, we also solve for s and u_s.
   ParGridFunction s, us;
   Array<bool> u_bool_el, u_bool_dofs;
   if (product_sync)
   {
      s.SetSpace(&pfes);
      ComputeBoolIndicators(pmesh.GetNE(), u, u_bool_el, u_bool_dofs);
      BoolFunctionCoefficient sc(s0_function, u_bool_el);
      s.ProjectCoefficient(sc);

      us.MakeRef(&pfes, S, offset[1]);
      double *h_us = us.HostWrite();
      const double *h_u = u.HostRead();
      const double *h_s = s.HostRead();
      // Simple - we don't target conservation at initialization.
      for (int i = 0; i < s.Size(); i++) { h_us[i] = h_u[i] * h_s[i]; }
      us.SyncAliasMemory(S);
   }

   // Smoothness indicator.
   SmoothnessIndicator *smth_indicator = NULL;
   if (smth_ind_type)
   {
      smth_indicator = new SmoothnessIndicator(smth_ind_type, *subcell_mesh,
                                               pfes, u, dofs);
   }

   // Setup of the high-order solver (if any).
   HOSolver *ho_solver = NULL;
   if (ho_type == HOSolverType::Neumann)
   {
      ho_solver = new NeumannHOSolver(pfes, m, k, lumpedM, asmbl);
   }
   else if (ho_type == HOSolverType::CG)
   {
      ho_solver = new CGHOSolver(pfes, M_HO, K_HO);
   }
   else if (ho_type == HOSolverType::LocalInverse)
   {
      ho_solver = new LocalInverseHOSolver(pfes, M_HO, K_HO);
   }

   // Setup the low order solver (if any).
   LOSolver *lo_solver = NULL;
   Array<int> lo_smap;
   const bool time_dep = (exec_mode == 0) ? false : true;
   if (lo_type == LOSolverType::DiscrUpwind)
   {
      lo_smap = SparseMatrix_Build_smap(k.SpMat());
      lo_solver = new DiscreteUpwind(pfes, k.SpMat(), lo_smap,
                                     lumpedM, asmbl, time_dep);
   }
   else if (lo_type == LOSolverType::DiscrUpwindPrec)
   {
      lo_smap = SparseMatrix_Build_smap(lom.pk->SpMat());
      lo_solver = new DiscreteUpwind(pfes, lom.pk->SpMat(), lo_smap,
                                     lumpedM, asmbl, time_dep);
   }
   else if (lo_type == LOSolverType::ResDist)
   {
      const bool subcell_scheme = false;
      if (pa)
      {
         lo_solver = new PAResidualDistribution(pfes, k, asmbl, lumpedM,
                                                subcell_scheme, time_dep);
         if (exec_mode == 0)
         {
            const PAResidualDistribution *RD_ptr =
               dynamic_cast<const PAResidualDistribution*>(lo_solver);
            RD_ptr->SampleVelocity(FaceType::Interior);
            RD_ptr->SampleVelocity(FaceType::Boundary);
            RD_ptr->SetupPA(FaceType::Interior);
            RD_ptr->SetupPA(FaceType::Boundary);
         }
      }
      else
      {
         lo_solver = new ResidualDistribution(pfes, k, asmbl, lumpedM,
                                              subcell_scheme, time_dep);
      }
   }
   else if (lo_type == LOSolverType::ResDistSubcell)
   {
      const bool subcell_scheme = true;
      if (pa)
      {
         lo_solver = new PAResidualDistributionSubcell(pfes, k, asmbl, lumpedM,
                                                       subcell_scheme, time_dep);
         if (exec_mode == 0)
         {
            const PAResidualDistributionSubcell *RD_ptr =
               dynamic_cast<const PAResidualDistributionSubcell*>(lo_solver);
            RD_ptr->SampleVelocity(FaceType::Interior);
            RD_ptr->SampleVelocity(FaceType::Boundary);
            RD_ptr->SetupPA(FaceType::Interior);
            RD_ptr->SetupPA(FaceType::Boundary);
         }
      }
      else
      {
         lo_solver = new ResidualDistribution(pfes, k, asmbl, lumpedM,
                                              subcell_scheme, time_dep);
      }
   }
   else if (lo_type == LOSolverType::MassBased)
   {
      MFEM_VERIFY(ho_solver != nullptr,
                  "Mass-Based LO solver requires a choice of a HO solver.");
      lo_solver = new MassBasedAvg(pfes, *ho_solver,
                                   (exec_mode == 1) ? &v_gf : nullptr);
   }

   // Setup of the monolithic solver (if any).
   MonolithicSolver *mono_solver = NULL;
   bool mass_lim = (problem_num != 6 && problem_num != 7) ? true : false;
   if (mono_type == MonolithicSolverType::ResDistMono)
   {
      const bool subcell_scheme = false;
      mono_solver = new MonoRDSolver(pfes, k.SpMat(), m.SpMat(), lumpedM,
                                     asmbl, smth_indicator, velocity,
                                     subcell_scheme, time_dep, mass_lim);
   }
   else if (mono_type == MonolithicSolverType::ResDistMonoSubcell)
   {
      const bool subcell_scheme = true;
      mono_solver = new MonoRDSolver(pfes, k.SpMat(), m.SpMat(), lumpedM,
                                     asmbl, smth_indicator, velocity,
                                     subcell_scheme, time_dep, mass_lim);
   }

   // Print the starting meshes and initial condition.
   ofstream meshHO("meshHO_init.mesh");
   meshHO.precision(precision);
   pmesh.PrintAsOne(meshHO);
   if (subcell_mesh)
   {
      ofstream meshLO("meshLO_init.mesh");
      meshLO.precision(precision);
      subcell_mesh->PrintAsOne(meshLO);
   }
   ofstream sltn("sltn_init.gf");
   sltn.precision(precision);
   u.SaveAsOne(sltn);

   // Create data collection for solution output: either VisItDataCollection for
   // ASCII data files, or SidreDataCollection for binary data files.
   DataCollection *dc = NULL;
   if (visit)
   {
      dc = new VisItDataCollection("Remhos", &pmesh);
      dc->SetPrecision(precision);
      dc->RegisterField("solution", &u);
      dc->SetCycle(0);
      dc->SetTime(0.0);
      dc->Save();
   }

   socketstream sout, vis_s, vis_us;
   char vishost[] = "localhost";
   int  visport   = 19916;
   if (visualization)
   {
      // Make sure all MPI ranks have sent their 'v' solution before initiating
      // another set of GLVis connections (one from each rank):
      MPI_Barrier(pmesh.GetComm());

      sout.precision(8);
      vis_s.precision(8);
      vis_us.precision(8);

      int Wx = 0, Wy = 0; // window position
      const int Ww = 400, Wh = 400; // window size
      u.HostRead();
      s.HostRead();
      VisualizeField(sout, vishost, visport, u, "Solution u", Wx, Wy, Ww, Wh);
      if (product_sync)
      {
         VisualizeField(vis_s, vishost, visport, s, "Solution s",
                        Wx + Ww, Wy, Ww, Wh);
         VisualizeField(vis_us, vishost, visport, us, "Solution u_s",
                        Wx + 2*Ww, Wy, Ww, Wh);
      }
   }

   // Record the initial mass.
   MPI_Comm comm = pmesh.GetComm();
   Vector masses(lumpedM);
   const double mass0_u_loc = lumpedM * u;
   double mass0_u, mass0_us;
   MPI_Allreduce(&mass0_u_loc, &mass0_u, 1, MPI_DOUBLE, MPI_SUM, comm);
   if (product_sync)
   {
      const double mass0_us_loc = lumpedM * us;
      MPI_Allreduce(&mass0_us_loc, &mass0_us, 1, MPI_DOUBLE, MPI_SUM, comm);
   }

   // Setup of the FCT solver (if any).
   Array<int> K_HO_smap;
   FCTSolver *fct_solver = NULL;
   if (fct_type == FCTSolverType::FluxBased)
   {
      MFEM_VERIFY(pa == false, "Flux-based FCT and PA are incompatible.");
      K_HO.SpMat().HostReadI();
      K_HO.SpMat().HostReadJ();
      K_HO.SpMat().HostReadData();
      K_HO_smap = SparseMatrix_Build_smap(K_HO.SpMat());
      const int fct_iterations = 1;
      fct_solver = new FluxBasedFCT(pfes, smth_indicator, dt, K_HO.SpMat(),
                                    K_HO_smap, M_HO.SpMat(), fct_iterations);
   }
   else if (fct_type == FCTSolverType::ClipScale)
   {
      fct_solver = new ClipScaleSolver(pfes, smth_indicator, dt);
   }
   else if (fct_type == FCTSolverType::NonlinearPenalty)
   {
      fct_solver = new NonlinearPenaltySolver(pfes, smth_indicator, dt);
   }
   else if (fct_type == FCTSolverType::FCTProject)
   {
      fct_solver = new ElementFCTProjection(pfes, dt);
   }

   AdvectionOperator adv(S.Size(), m, ml, lumpedM, k, M_HO, K_HO,
                         x, xsub, v_gf, v_sub_gf, asmbl, lom, dofs,
                         ho_solver, lo_solver, fct_solver, mono_solver);

   double t = 0.0;
   adv.SetTime(t);
   adv.SetTimeStepControl(dt_control);
   ode_solver->Init(adv);

   double umin, umax;
   GetMinMax(u, umin, umax);

   if (exec_mode == 1)
   {
      adv.SetRemapStartPos(x0, x0_sub);

      // For remap, the pseudo-time always evolves from 0 to 1.
      t_final = 1.0;
   }

   ParGridFunction res = u;
   double residual;
   double s_min_glob = numeric_limits<double>::infinity(),
          s_max_glob = -numeric_limits<double>::infinity();
   const int NE = pmesh.GetNE();

   // Time-integration (loop over the time iterations, ti, with a time-step dt).
   bool done = false;
   BlockVector Sold(S);
   int ti_total = 0, ti = 0;
   while (done == false)
   {
      double dt_real = min(dt, t_final - t);

      adv.SetDt(dt_real);
      if (lo_solver)  { lo_solver->UpdateTimeStep(dt_real); }
      if (fct_solver) { fct_solver->UpdateTimeStep(dt_real); }


      if (product_sync)
      {
         ComputeMinMaxS(pmesh.GetNE(), us, u, s_min_glob, s_max_glob);
#ifdef REMHOS_FCT_PRODUCT_DEBUG
         if (myid == 0)
         {
            std::cout << "   --- Full time step" << std::endl;
            std::cout << "   in:  ";
            std::cout << std::scientific << std::setprecision(5);
            std::cout << "min_s: " << s_min_glob
                      << "; max_s: " << s_max_glob << std::endl;
         }
#endif
      }

      Sold = S;
      ode_solver->Step(S, t, dt_real);
      ti++;
      ti_total++;

      if (dt_control != TimeStepControl::FixedTimeStep)
      {
         double dt_est = adv.GetTimeStepEstimate();
         if (dt_est < dt_real)
         {
            // Repeat with the proper time step.
            if (myid == 0)
            {
               cout << "Repeat / decrease dt: "
                    << dt_real << " --> " << dt_est << endl;
            }
            ti--;
            t -= dt_real;
            S  = Sold;
            dt = dt_est;
            continue;
         }
         else if (dt_est > 1.25 * dt_real) { dt *= 1.02; }
      }

      // S has been modified, update the alias
      u.SyncMemory(S);
      if (product_sync)
      {
         us.SyncMemory(S);

         // It is known that RK time integrators with more than 1 stage may
         // cause violation of the lower bounds for us.
         // The lower bound is corrected, causing small conservation error.
         // Correction can also be done with localized bounds for s, but for
         // now we have implemented only the minimum global bound.
         u.HostRead();
         us.HostReadWrite();
         const int s = u.Size();
         Array<bool> active_elem, active_dofs;
         ComputeBoolIndicators(NE, u, active_elem, active_dofs);
         for (int i = 0; i < s; i++)
         {
            if (active_dofs[i] == false) { continue; }

            double us_min = u(i) * s_min_glob;
            if (us(i) < us_min) { us(i) = us_min; }
         }

#ifdef REMHOS_FCT_PRODUCT_DEBUG
         ComputeMinMaxS(NE, us, u, s_min_glob, s_max_glob);
         if (myid == 0)
         {
            std::cout << "   out: ";
            std::cout << std::scientific << std::setprecision(5);
            std::cout << "min_s: " << s_min_glob
                      << "; max_s: " << s_max_glob << std::endl;
         }
#endif
      }

      // Monotonicity check for debug purposes mainly.
      if (verify_bounds && forced_bounds && smth_indicator == NULL)
      {
         double umin_new, umax_new;
         GetMinMax(u, umin_new, umax_new);
         if (problem_num % 10 != 6 && problem_num % 10 != 7)
         {
            if (myid == 0)
            {
               MFEM_VERIFY(umin_new > umin - 1e-12,
                           "Undershoot of " << umin - umin_new);
               MFEM_VERIFY(umax_new < umax + 1e-12,
                           "Overshoot of " << umax_new - umax);
            }
            umin = umin_new;
            umax = umax_new;
         }
         else
         {
            if (myid == 0)
            {
               MFEM_VERIFY(umin_new > 0.0 - 1e-12,
                           "Undershoot of " << 0.0 - umin_new);
               MFEM_VERIFY(umax_new < 1.0 + 1e-12,
                           "Overshoot of " << umax_new - 1.0);
            }
         }
      }

      if (exec_mode == 1)
      {
         x0.HostReadWrite(); v_sub_gf.HostReadWrite();
         x.HostReadWrite();
         add(x0, t, v_gf, x);
         x0_sub.HostReadWrite(); v_sub_gf.HostReadWrite();
         MFEM_VERIFY(xsub != NULL,
                     "xsub == NULL/This code should not be entered for order = 1.");
         xsub->HostReadWrite();
         add(x0_sub, t, v_sub_gf, *xsub);
      }

      if (problem_num != 6 && problem_num != 7 && problem_num != 8)
      {
         done = (t >= t_final - 1.e-8*dt);
      }
      else
      {
         // Steady state problems - stop at convergence.
         double res_loc = 0.;
         lumpedM.HostReadWrite(); u.HostReadWrite(); res.HostReadWrite();
         for (int i = 0; i < res.Size(); i++)
         {
            res_loc += pow( (lumpedM(i) * u(i) / dt) - (lumpedM(i) * res(i) / dt), 2. );
         }
         MPI_Allreduce(&res_loc, &residual, 1, MPI_DOUBLE, MPI_SUM, comm);

         residual = sqrt(residual);
         if (residual < 1.e-12 && t >= 1.) { done = true; u = res; }
         else { res = u; }
      }

      if (done || ti % vis_steps == 0)
      {
         if (myid == 0)
         {
            cout << "time step: " << ti << ", time: " << t
                 << ", dt: " << dt << ", residual: " << residual << endl;
         }

         if (visualization)
         {
            int Wx = 0, Wy = 0; // window position
            int Ww = 400, Wh = 400; // window size
            VisualizeField(sout, vishost, visport, u, "Solution",
                           Wx, Wy, Ww, Wh);
            if (product_sync)
            {
               // Recompute s = u_s / u.
               ComputeRatio(pmesh.GetNE(), us, u, s, u_bool_el, u_bool_dofs);
               VisualizeField(vis_s, vishost, visport, s, "Solution s",
                              Wx + Ww, Wy, Ww, Wh);
               VisualizeField(vis_us, vishost, visport, us, "Solution u_s",
                              Wx + 2*Ww, Wy, Ww, Wh);
            }
         }

         if (visit)
         {
            dc->SetCycle(ti);
            dc->SetTime(t);
            dc->Save();
         }
      }
   }

   if (dt_control != TimeStepControl::FixedTimeStep && myid == 0)
   {
      cout << "Total time steps: " << ti_total
           << " (" << ti_total-ti << " repeated)." << endl;
   }

   // Print the final meshes and solution.
   {
      ofstream meshHO("meshHO_final.mesh");
      meshHO.precision(precision);
      pmesh.PrintAsOne(meshHO);
      if (subcell_mesh)
      {
         ofstream meshLO("meshLO_final.mesh");
         meshLO.precision(precision);
         subcell_mesh->PrintAsOne(meshLO);
      }
      ofstream sltn("sltn_final.gf");
      sltn.precision(precision);
      u.SaveAsOne(sltn);
   }

   // Check for mass conservation.
   double mass_u_loc = 0.0, mass_us_loc = 0.0;
   if (exec_mode == 1)
   {
      ml.BilinearForm::operator=(0.0);
      ml.Assemble();
      lumpedM.HostRead();
      ml.SpMat().GetDiag(lumpedM);
      mass_u_loc = lumpedM * u;
      if (product_sync) { mass_us_loc = lumpedM * us; }
   }
   else
   {
      mass_u_loc = masses * u;
      if (product_sync) { mass_us_loc = masses * us; }
   }
   double mass_u, mass_us, s_max;
   MPI_Allreduce(&mass_u_loc, &mass_u, 1, MPI_DOUBLE, MPI_SUM, comm);
   const double umax_loc = u.Max();
   MPI_Allreduce(&umax_loc, &umax, 1, MPI_DOUBLE, MPI_MAX, comm);
   if (product_sync)
   {
      ComputeRatio(pmesh.GetNE(), us, u, s, u_bool_el, u_bool_dofs);
      const double s_max_loc = s.Max();
      MPI_Allreduce(&mass_us_loc, &mass_us, 1, MPI_DOUBLE, MPI_SUM, comm);
      MPI_Allreduce(&s_max_loc, &s_max, 1, MPI_DOUBLE, MPI_MAX, comm);
   }
   if (myid == 0)
   {
      cout << setprecision(10)
           << "Final mass u:  " << mass_u << endl
           << "Max value u:   " << umax << endl << setprecision(6)
           << "Mass loss u:   " << abs(mass0_u - mass_u) << endl;
      if (product_sync)
      {
         cout << setprecision(10)
              << "Final mass us: " << mass_us << endl
              << "Max value s:   " << s_max << endl << setprecision(6)
              << "Mass loss us:  " << abs(mass0_us - mass_us) << endl;
      }
   }

   // Compute errors, if the initial condition is equal to the final solution
   if (problem_num == 4) // solid body rotation
   {
      double err = u.ComputeLpError(1., u0);
      if (myid == 0) { cout << "L1-error: " << err << "." << endl; }
   }
   else if (problem_num == 7)
   {
      FunctionCoefficient u_ex(inflow_function);
      double e1 = u.ComputeLpError(1., u_ex);
      double e2 = u.ComputeLpError(2., u_ex);
      double eInf = u.ComputeLpError(numeric_limits<double>::infinity(), u_ex);
      if (myid == 0)
      {
         cout << "L1-error: " << e1 << "." << endl;

         // write output
         ofstream file("errors.txt", ios_base::app);

         if (!file)
         {
            MFEM_ABORT("Error opening file.");
         }
         else
         {
            ostringstream strs;
            strs << e1 << " " << e2 << " " << eInf << "\n";
            string str = strs.str();
            file << str;
            file.close();
         }
      }
   }

   if (smth_indicator)
   {
      // Print the values of the smoothness indicator.
      ParGridFunction si_val;
      smth_indicator->ComputeSmoothnessIndicator(u, si_val);
      {
         ofstream smth("si_final.gf");
         smth.precision(precision);
         si_val.SaveAsOne(smth);
      }
   }

   // Free the used memory.
   delete mono_solver;
   delete fct_solver;
   delete smth_indicator;
   delete ho_solver;

   delete ode_solver;
   delete mesh_fec;
   delete lom.pk;
   delete dc;

   if (order > 1)
   {
      delete subcell_mesh;
      delete fec_sub;
      delete pfes_sub;
      delete xsub;
      delete lom.SubFes0;
      delete lom.SubFes1;
      delete lom.VolumeTerms;
   }

   return 0;
}

AdvectionOperator::AdvectionOperator(int size, BilinearForm &Mbf_,
                                     BilinearForm &_ml, Vector &_lumpedM,
                                     ParBilinearForm &Kbf_,
                                     ParBilinearForm &M_HO_, ParBilinearForm &K_HO_,
                                     GridFunction &pos, GridFunction *sub_pos,
                                     GridFunction &vel, GridFunction &sub_vel,
                                     Assembly &_asmbl,
                                     LowOrderMethod &_lom, DofInfo &_dofs,
                                     HOSolver *hos, LOSolver *los, FCTSolver *fct,
                                     MonolithicSolver *mos) :
   TimeDependentOperator(size), Mbf(Mbf_), ml(_ml), Kbf(Kbf_),
   M_HO(M_HO_), K_HO(K_HO_),
   lumpedM(_lumpedM),
   start_mesh_pos(pos.Size()), start_submesh_pos(sub_vel.Size()),
   mesh_pos(pos), submesh_pos(sub_pos),
   mesh_vel(vel), submesh_vel(sub_vel),
   x_gf(Kbf.ParFESpace()),
   asmbl(_asmbl), lom(_lom), dofs(_dofs),
   ho_solver(hos), lo_solver(los), fct_solver(fct), mono_solver(mos) { }

void AdvectionOperator::Mult(const Vector &X, Vector &Y) const
{
   if (exec_mode == 1)
   {
      // Move the mesh positions.
      const double t = GetTime();
      add(start_mesh_pos, t, mesh_vel, mesh_pos);
      if (submesh_pos)
      {
         add(start_submesh_pos, t, submesh_vel, *submesh_pos);
      }
      // Reset precomputed geometric data.
      Mbf.FESpace()->GetMesh()->DeleteGeometricFactors();

      // Reassemble on the new mesh. Element contributions.
      // Currently needed to have the sparse matrices used by the LO methods.
      Mbf.BilinearForm::operator=(0.0);
      Mbf.Assemble();
      Kbf.BilinearForm::operator=(0.0);
      Kbf.Assemble(0);
      ml.BilinearForm::operator=(0.0);
      ml.Assemble();
      lumpedM.HostReadWrite();
      ml.SpMat().GetDiag(lumpedM);

      M_HO.BilinearForm::operator=(0.0);
      M_HO.Assemble();
      K_HO.BilinearForm::operator=(0.0);
      K_HO.Assemble(0);

      if (lom.pk)
      {
         lom.pk->BilinearForm::operator=(0.0);
         lom.pk->Assemble();
      }

      // Face contributions.
      asmbl.bdrInt = 0.;
      Mesh *mesh = M_HO.FESpace()->GetMesh();
      const int dim = mesh->Dimension(), ne = mesh->GetNE();
      Array<int> bdrs, orientation;
      FaceElementTransformations *Trans;

      if (auto RD_ptr = dynamic_cast<const PAResidualDistribution*>(lo_solver))
      {
         RD_ptr->SampleVelocity(FaceType::Interior);
         RD_ptr->SampleVelocity(FaceType::Boundary);
         RD_ptr->SetupPA(FaceType::Interior);
         RD_ptr->SetupPA(FaceType::Boundary);
      }
      else
      {
         for (int k = 0; k < ne; k++)
         {
            if (dim == 1)      { mesh->GetElementVertices(k, bdrs); }
            else if (dim == 2) { mesh->GetElementEdges(k, bdrs, orientation); }
            else if (dim == 3) { mesh->GetElementFaces(k, bdrs, orientation); }

            for (int i = 0; i < dofs.numBdrs; i++)
            {
               Trans = mesh->GetFaceElementTransformations(bdrs[i]);
               asmbl.ComputeFluxTerms(k, i, Trans, lom);
            }
         }
      }
   }

   const int size = Kbf.ParFESpace()->GetVSize();
   const int NE   = Kbf.ParFESpace()->GetNE();

   // Needed because X and Y are allocated on the host by the ODESolver.
   X.Read(); Y.Read();

   Vector u, d_u;
   Vector* xptr = const_cast<Vector*>(&X);
   u.MakeRef(*xptr, 0, size);
   d_u.MakeRef(Y, 0, size);
   Vector du_HO(u.Size()), du_LO(u.Size());

   x_gf = u;
   x_gf.ExchangeFaceNbrData();

   if (mono_solver) { mono_solver->CalcSolution(u, d_u); }
   else if (fct_solver)
   {
      MFEM_VERIFY(ho_solver && lo_solver, "FCT requires HO and LO solvers.");

      lo_solver->CalcLOSolution(u, du_LO);
      ho_solver->CalcHOSolution(u, du_HO);

      dofs.ComputeElementsMinMax(u, dofs.xe_min, dofs.xe_max, NULL, NULL);
      dofs.ComputeBounds(dofs.xe_min, dofs.xe_max, dofs.xi_min, dofs.xi_max);

      dt_est = ComputeTimeStepEstimate(u, du_LO, dofs.xi_min, dofs.xi_max);
      MPI_Allreduce(MPI_IN_PLACE, &dt_est, 1, MPI_DOUBLE, MPI_MIN,
                    x_gf.ParFESpace()->GetComm());

      fct_solver->CalcFCTSolution(x_gf, lumpedM, du_HO, du_LO,
                                  dofs.xi_min, dofs.xi_max, d_u);
   }
<<<<<<< HEAD
   else if (lo_solver)
   {
      lo_solver->CalcLOSolution(u, d_u);

      dt_est = ComputeTimeStepEstimate(u, du_LO, dofs.xi_min, dofs.xi_max);
      MPI_Allreduce(MPI_IN_PLACE, &dt_est, 1, MPI_DOUBLE, MPI_MIN,
                    x_gf.ParFESpace()->GetComm());
   }
=======
   else if (lo_solver) { lo_solver->CalcLOSolution(u, d_u); }
   // The HO option must be last, since some LO solvers use the HO. Then if the
   // user only wants to run LO, this order will give him the LO solution.
>>>>>>> 8d8ae5fe
   else if (ho_solver) { ho_solver->CalcHOSolution(u, d_u); }
   else { MFEM_ABORT("No solver was chosen."); }

   d_u.SyncAliasMemory(Y);

   // Remap the product field, if there is a product field.
   if (X.Size() > size)
   {
      Vector us, d_us;
      us.MakeRef(*xptr, size, size);
      d_us.MakeRef(Y, size, size);

      x_gf = us;
      x_gf.ExchangeFaceNbrData();

      if (mono_solver) { mono_solver->CalcSolution(us, d_us); }
      else if (fct_solver)
      {
         MFEM_VERIFY(ho_solver && lo_solver, "FCT requires HO and LO solvers.");

         Vector d_us_HO(us.Size()), d_us_LO;
         if (fct_solver->NeedsLOProductInput())
         {
            d_us_LO.SetSize(us.Size());
            lo_solver->CalcLOSolution(us, d_us_LO);
         }
         ho_solver->CalcHOSolution(us, d_us_HO);

         // Compute the ratio s = us_old / u_old, and old active dofs.
         Vector s(size);
         Array<bool> s_bool_el, s_bool_dofs;
         ComputeRatio(NE, us, u, s, s_bool_el, s_bool_dofs);
#ifdef REMHOS_FCT_PRODUCT_DEBUG
         const int myid = x_gf.ParFESpace()->GetMyRank();
         if (myid == 0) { std::cout << "      --- RK stage" << std::endl; }
         std::cout << "      in:  ";
         ComputeMinMaxS(s, s_bool_dofs, myid);
#endif

         // Bounds for s, based on the old values (and old active dofs).
         // This doesn't consider s values from the old inactive dofs, because
         // there were no bounds restriction on them at the previous time step.
         dofs.ComputeElementsMinMax(s, dofs.xe_min, dofs.xe_max,
                                    &s_bool_el, &s_bool_dofs);
         dofs.ComputeBounds(dofs.xe_min, dofs.xe_max,
                            dofs.xi_min, dofs.xi_max, &s_bool_el);

         // Evolve u and get the new active dofs.
         Vector u_new(size);
         add(1.0, u, dt, d_u, u_new);
         Array<bool> s_bool_el_new, s_bool_dofs_new;
         ComputeBoolIndicators(NE, u_new, s_bool_el_new, s_bool_dofs_new);

         fct_solver->CalcFCTProduct(x_gf, lumpedM, d_us_HO, d_us_LO,
                                    dofs.xi_min, dofs.xi_max,
                                    u_new,
                                    s_bool_el_new, s_bool_dofs_new, d_us);

#ifdef REMHOS_FCT_PRODUCT_DEBUG
         Vector us_new(size);
         add(1.0, us, dt, d_us, us_new);
         std::cout << "      out: ";
         ComputeMinMaxS(NE, us_new, u_new, myid);
#endif
      }
      else if (lo_solver) { lo_solver->CalcLOSolution(us, d_us); }
      else if (ho_solver) { ho_solver->CalcHOSolution(us, d_us); }
      else { MFEM_ABORT("No solver was chosen."); }

      d_us.SyncAliasMemory(Y);
   }
}

double AdvectionOperator::ComputeTimeStepEstimate(const Vector &x,
                                                  const Vector &dx,
                                                  const Vector &x_min,
                                                  const Vector &x_max) const
{
   if (dt_control == TimeStepControl::FixedTimeStep) { return dt; }

   // x_min <= x + dt * dx <= x_max.
   int n = x.Size();
   const double cfl = 0.5, eps = 1e-15, dt_min = 1e-10;
   double dt = numeric_limits<double>::infinity();

   for (int i = 0; i < n; i++)
   {
      if (dx(i) > eps)
      {
         dt = min(dt, (x_max(i) - x(i)) / dx(i) );
      }
      else if (dx(i) < -eps)
      {
         dt = min(dt, (x_min(i) - x(i)) / dx(i) );
      }

      if (dt < dt_min) { MFEM_ABORT("Time step too small."); }
   }

   return cfl * dt;
}

// Velocity coefficient
void velocity_function(const Vector &x, Vector &v)
{
   int dim = x.Size();

   // map to the reference [-1,1] domain
   Vector X(dim);
   for (int i = 0; i < dim; i++)
   {
      double center = (bb_min[i] + bb_max[i]) * 0.5;
      X(i) = 2 * (x(i) - center) / (bb_max[i] - bb_min[i]);
   }

   int ProbExec = problem_num % 20;

   switch (ProbExec)
   {
      case 0:
      {
         // Translations in 1D, 2D, and 3D
         switch (dim)
         {
            case 1: v(0) = 1.0; break;
            case 2: v(0) = sqrt(2./3.); v(1) = sqrt(1./3.); break;
            case 3: v(0) = sqrt(3./6.); v(1) = sqrt(2./6.); v(2) = sqrt(1./6.);
               break;
         }
         break;
      }
      case 1:
      case 2:
      case 4:
      {
         // Clockwise rotation in 2D around the origin
         const double w = M_PI/2;
         switch (dim)
         {
            case 1: v(0) = 1.0; break;
            case 2: v(0) = -w*X(1); v(1) = w*X(0); break;
            case 3: v(0) = -w*X(1); v(1) = w*X(0); v(2) = 0.0; break;
         }
         break;
      }
      case 3:
      {
         // Clockwise twisting rotation in 2D around the origin
         const double w = M_PI/2;
         double d = max((X(0)+1.)*(1.-X(0)),0.) * max((X(1)+1.)*(1.-X(1)),0.);
         d = d*d;
         switch (dim)
         {
            case 1: v(0) = 1.0; break;
            case 2: v(0) = d*w*X(1); v(1) = -d*w*X(0); break;
            case 3: v(0) = d*w*X(1); v(1) = -d*w*X(0); v(2) = 0.0; break;
         }
         break;
      }
      case 5:
      {
         switch (dim)
         {
            case 1: v(0) = 1.0; break;
            case 2: v(0) = 1.0; v(1) = 1.0; break;
            case 3: v(0) = 1.0; v(1) = 1.0; v(2) = 1.0; break;
         }
         break;
      }
      case 6:
      case 7:
      {
         switch (dim)
         {
            case 1: v(0) = 1.0; break;
            case 2: v(0) = x(1); v(1) = -x(0); break;
            case 3: v(0) = x(1); v(1) = -x(0); v(2) = 0.0; break;
         }
         break;
      }
      case 11:
      {
         // Gresho deformation used for mesh motion in remap tests.
         const double r = sqrt(x(0)*x(0) + x(1)*x(1));
         if (r < 0.2)
         {
            v(0) =  5.0 * x(1);
            v(1) = -5.0 * x(0);
         }
         else if (r < 0.4)
         {
            v(0) =  2.0 * x(1) / r - 5.0 * x(1);
            v(1) = -2.0 * x(0) / r + 5.0 * x(0);
         }
         else { v = 0.0; }
         break;
      }
      case 10:
      case 12:
      case 13:
      case 14:
      case 15:
      case 16:
      case 17:
      {
         // Taylor-Green deformation used for mesh motion in remap tests.

         // Map [-1,1] to [0,1].
         for (int d = 0; d < dim; d++) { X(d) = X(d) * 0.5 + 0.5; }

         if (dim == 1) { MFEM_ABORT("Not implemented."); }
         v(0) =  sin(M_PI*X(0)) * cos(M_PI*X(1));
         v(1) = -cos(M_PI*X(0)) * sin(M_PI*X(1));
         if (dim == 3)
         {
            v(0) *= cos(M_PI*X(2));
            v(1) *= cos(M_PI*X(2));
            v(2) = 0.0;
         }
         break;
      }
   }
}

double box(std::pair<double,double> p1, std::pair<double,double> p2,
           double theta,
           std::pair<double,double> origin, double x, double y)
{
   double xmin=p1.first;
   double xmax=p2.first;
   double ymin=p1.second;
   double ymax=p2.second;
   double ox=origin.first;
   double oy=origin.second;

   double pi = M_PI;
   double s=std::sin(theta*pi/180);
   double c=std::cos(theta*pi/180);

   double xn=c*(x-ox)-s*(y-oy)+ox;
   double yn=s*(x-ox)+c*(y-oy)+oy;

   if (xn>xmin && xn<xmax && yn>ymin && yn<ymax)
   {
      return 1.0;
   }
   else
   {
      return 0.0;
   }
}

double box3D(double xmin, double xmax, double ymin, double ymax, double zmin,
             double zmax, double theta, double ox, double oy, double x,
             double y, double z)
{
   double pi = M_PI;
   double s=std::sin(theta*pi/180);
   double c=std::cos(theta*pi/180);

   double xn=c*(x-ox)-s*(y-oy)+ox;
   double yn=s*(x-ox)+c*(y-oy)+oy;

   if (xn>xmin && xn<xmax && yn>ymin && yn<ymax && z>zmin && z<zmax)
   {
      return 1.0;
   }
   else
   {
      return 0.0;
   }
}

double get_cross(double rect1, double rect2)
{
   double intersection=rect1*rect2;
   return rect1+rect2-intersection; //union
}

double ring(double rin, double rout, Vector c, Vector y)
{
   double r = 0.;
   int dim = c.Size();
   if (dim != y.Size())
   {
      mfem_error("Origin vector and variable have to be of the same size.");
   }
   for (int i = 0; i < dim; i++)
   {
      r += pow(y(i)-c(i), 2.);
   }
   r = sqrt(r);
   if (r>rin && r<rout)
   {
      return 1.0;
   }
   else
   {
      return 0.0;
   }
}

// Initial condition: lua function or hard-coded functions
double u0_function(const Vector &x)
{
   int dim = x.Size();

   // map to the reference [-1,1] domain
   Vector X(dim);
   for (int i = 0; i < dim; i++)
   {
      double center = (bb_min[i] + bb_max[i]) * 0.5;
      X(i) = 2 * (x(i) - center) / (bb_max[i] - bb_min[i]);
   }

   int ProbExec = problem_num % 10;

   switch (ProbExec)
   {
      case 0:
      case 1:
      {
         switch (dim)
         {
            case 1:
               return exp(-40.*pow(X(0)-0.5,2));
            case 2:
            case 3:
            {
               double rx = 0.45, ry = 0.25, cx = 0., cy = -0.2, w = 10.;
               if (dim == 3)
               {
                  const double s = (1. + 0.25*cos(2*M_PI*X(2)));
                  rx *= s;
                  ry *= s;
               }
               return ( erfc(w*(X(0)-cx-rx))*erfc(-w*(X(0)-cx+rx)) *
                        erfc(w*(X(1)-cy-ry))*erfc(-w*(X(1)-cy+ry)) )/16;
            }
         }
      }
      case 2:
      {
         double x_ = X(0), y_ = X(1), rho, phi;
         rho = hypot(x_, y_);
         phi = atan2(y_, x_);
         return pow(sin(M_PI*rho),2)*sin(3*phi);
      }
      case 3:
      {
         return .5*(sin(M_PI*X(0))*sin(M_PI*X(1)) + 1.);
      }
      case 4:
      {
         double scale = 0.0225;
         double coef = (0.5/sqrt(scale));
         double slit = (X(0) <= -0.05) || (X(0) >= 0.05) || (X(1) >= 0.7);
         double cone = coef * sqrt(pow(X(0), 2.) + pow(X(1) + 0.5, 2.));
         double hump = coef * sqrt(pow(X(0) + 0.5, 2.) + pow(X(1), 2.));

         return (slit && ((pow(X(0),2.) + pow(X(1)-.5,2.))<=4.*scale)) ? 1. : 0.
                + (1. - cone) * (pow(X(0), 2.) + pow(X(1)+.5, 2.) <= 4.*scale)
                + .25 * (1. + cos(M_PI*hump))
                * ((pow(X(0)+.5, 2.) + pow(X(1), 2.)) <= 4.*scale);
      }
      case 5:
      {
         Vector y(dim);
         for (int i = 0; i < dim; i++) { y(i) = 50. * (x(i) + 1.); }

         if (dim==1)
         {
            mfem_error("This test is not supported in 1D.");
         }
         else if (dim==2)
         {
            std::pair<double, double> p1;
            std::pair<double, double> p2;
            std::pair<double, double> origin;

            // cross
            p1.first=14.; p1.second=3.;
            p2.first=17.; p2.second=26.;
            origin.first = 15.5;
            origin.second = 11.5;
            double rect1=box(p1,p2,-45.,origin,y(0),y(1));
            p1.first=7.; p1.second=10.;
            p2.first=32.; p2.second=13.;
            double rect2=box(p1,p2,-45.,origin,y(0),y(1));
            double cross=get_cross(rect1,rect2);
            // rings
            Vector c(dim);
            c(0) = 40.; c(1) = 40;
            double ring1 = ring(7., 10., c, y);
            c(1) = 20.;
            double ring2 = ring(3., 7., c, y);

            return cross + ring1 + ring2;
         }
         else
         {
            // cross
            double rect1 = box3D(7.,32.,10.,13.,10.,13.,-45.,15.5,11.5,
                                 y(0),y(1),y(2));
            double rect2 = box3D(14.,17.,3.,26.,10.,13.,-45.,15.5,11.5,
                                 y(0),y(1),y(2));
            double rect3 = box3D(14.,17.,10.,13.,3.,26.,-45.,15.5,11.5,
                                 y(0),y(1),y(2));

            double cross = get_cross(get_cross(rect1, rect2), rect3);

            // rings
            Vector c1(dim), c2(dim);
            c1(0) = 40.; c1(1) = 40; c1(2) = 40.;
            c2(0) = 40.; c2(1) = 20; c2(2) = 20.;

            double shell1 = ring(7., 10., c1, y);
            double shell2 = ring(3., 7., c2, y);

            double dom2 = cross + shell1 + shell2;

            // cross
            rect1 = box3D(2.,27.,30.,33.,30.,33.,0.,0.,0.,y(0),y(1),y(2));
            rect2 = box3D(9.,12.,23.,46.,30.,33.,0.,0.,0.,y(0),y(1),y(2));
            rect3 = box3D(9.,12.,30.,33.,23.,46.,0.,0.,0.,y(0),y(1),y(2));

            cross = get_cross(get_cross(rect1, rect2), rect3);

            double ball1 = ring(0., 7., c1, y);
            double ball2 = ring(0., 3., c2, y);
            double shell3 = ring(7., 10., c2, y);

            double dom3 = cross + ball1 + ball2 + shell3;

            double dom1 = 1. - get_cross(dom2, dom3);

            return dom1 + 2.*dom2 + 3.*dom3;
         }
      }
      case 6:
      {
         double r = x.Norml2();
         if (r >= 0.15 && r < 0.45) { return 1.; }
         else if (r >= 0.55 && r < 0.85)
         {
            return pow(cos(10.*M_PI * (r - 0.7) / 3.), 2.);
         }
         else { return 0.; }
      }
      case 7:
      {
         double r = x.Norml2();
         double a = 0.5, b = 3.e-2, c = 0.1;
         return 0.25*(1.+tanh((r+c-a)/b))*(1.-tanh((r-c-a)/b));
      }
   }
   return 0.0;
}

double s0_function(const Vector &x)
{
   // Simple nonlinear function.
   return 2.0 + sin(2*M_PI * x(0)) * sin(2*M_PI * x(1));
}

double inflow_function(const Vector &x)
{
   double r = x.Norml2();
   if ((problem_num % 10) == 6 && x.Size() == 2)
   {
      if (r >= 0.15 && r < 0.45) { return 1.; }
      else if (r >= 0.55 && r < 0.85)
      {
         return pow(cos(10.*M_PI * (r - 0.7) / 3.), 2.);
      }
      else { return 0.; }
   }
   else if ((problem_num % 10) == 7)
   {
      double a = 0.5, b = 3.e-2, c = 0.1;
      return 0.25*(1.+tanh((r+c-a)/b))*(1.-tanh((r-c-a)/b));
   }
   else { return 0.0; }
}<|MERGE_RESOLUTION|>--- conflicted
+++ resolved
@@ -1332,7 +1332,6 @@
       fct_solver->CalcFCTSolution(x_gf, lumpedM, du_HO, du_LO,
                                   dofs.xi_min, dofs.xi_max, d_u);
    }
-<<<<<<< HEAD
    else if (lo_solver)
    {
       lo_solver->CalcLOSolution(u, d_u);
@@ -1341,11 +1340,8 @@
       MPI_Allreduce(MPI_IN_PLACE, &dt_est, 1, MPI_DOUBLE, MPI_MIN,
                     x_gf.ParFESpace()->GetComm());
    }
-=======
-   else if (lo_solver) { lo_solver->CalcLOSolution(u, d_u); }
    // The HO option must be last, since some LO solvers use the HO. Then if the
    // user only wants to run LO, this order will give him the LO solution.
->>>>>>> 8d8ae5fe
    else if (ho_solver) { ho_solver->CalcHOSolution(u, d_u); }
    else { MFEM_ABORT("No solver was chosen."); }
 
