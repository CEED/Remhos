// Copyright (c) 2017, Lawrence Livermore National Security, LLC. Produced at
// the Lawrence Livermore National Laboratory. LLNL-CODE-734707. All Rights
// reserved. See files LICENSE and NOTICE for details.
//
// This file is part of CEED, a collection of benchmarks, miniapps, software
// libraries and APIs for efficient high-order finite element and spectral
// element discretizations for exascale applications. For more information and
// source code availability see http://github.com/ceed.
//
// The CEED research is supported by the Exascale Computing Project 17-SC-20-SC,
// a collaborative effort of two U.S. Department of Energy organizations (Office
// of Science and the National Nuclear Security Administration) responsible for
// the planning and preparation of a capable exascale ecosystem, including
// software, applications, hardware, advanced system engineering and early
// testbed platforms, in support of the nation's exascale computing imperative.

#include "remhos_fct.hpp"
#include "remhos_tools.hpp"
#include "remhos_sync.hpp"

using namespace std;

namespace mfem
{

void FluxBasedFCT::CalcFCTSolution(const ParGridFunction &u, const Vector &m,
                                   const Vector &du_ho, const Vector &du_lo,
                                   const Vector &u_min, const Vector &u_max,
                                   Vector &du) const
{
   MFEM_VERIFY(smth_indicator == NULL, "TODO: update SI bounds.");

   // Construct the flux matrix (it gets recomputed every time).
   ComputeFluxMatrix(u, du_ho, flux_ij);

   // Iterated FCT correction.
   Vector du_lo_fct(du_lo);
   for (int fct_iter = 0; fct_iter < iter_cnt; fct_iter++)
   {
      // Compute sums of incoming/outgoing fluxes at each DOF.
      AddFluxesAtDofs(flux_ij, gp, gm);

      // Compute the flux coefficients (aka alphas) into gp and gm.
      ComputeFluxCoefficients(u, du_lo_fct, m, u_min, u_max, gp, gm);

      // Apply the alpha coefficients to get the final solution.
      // Update the flux matrix for iterative FCT (when iter_cnt > 1).
      UpdateSolutionAndFlux(du_lo_fct, m, gp, gm, flux_ij, du);

      du_lo_fct = du;
   }
}

void FluxBasedFCT::CalcFCTProduct(const ParGridFunction &us, const Vector &m,
                                  const Vector &d_us_HO, const Vector &d_us_LO,
                                  Vector &s_min, Vector &s_max,
                                  const Vector &u_new,
                                  const Array<bool> &active_el,
                                  const Array<bool> &active_dofs, Vector &d_us)
{
   // Construct the flux matrix (it gets recomputed every time).
   ComputeFluxMatrix(us, d_us_HO, flux_ij);

   const double eps = 1e-12;
   int dof_id;

   // Update the flux matrix to a product-compatible version.
   // Compute a compatible low-order solutions.
   const int NE = us.ParFESpace()->GetNE();
   const int ndofs = us.Size() / NE;
   Vector us_new_LO_el(ndofs), flux_el(ndofs), beta(ndofs);
   Vector dus_lo_fct(us.Size()), us_min(us.Size()), us_max(us.Size());
   DenseMatrix fij_el(ndofs);
   fij_el = 0.0;

   Vector s_min_loc, s_max_loc;

   dus_lo_fct = 0.0;

   for (int k = 0; k < NE; k++)
   {
      if (active_el[k] == false) { continue; }

      Array<int> dofs;
      us.ParFESpace()->GetElementDofs(k, dofs);

      double mass_us = 0.0, mass_u = 0.0;
      for (int j = 0; j < ndofs; j++)
      {
         us_new_LO_el(j) = us(k*ndofs + j) + dt * d_us_LO(k*ndofs + j);
         mass_us += us_new_LO_el(j) * m(k*ndofs + j);
         mass_u  += u_new(k*ndofs + j) * m(k*ndofs + j);
      }
      double s_avg = mass_us / mass_u;

      // Min and max of s using the full stencil of active dofs.
      s_min_loc.SetDataAndSize(s_min.GetData() + k*ndofs, ndofs);
      s_max_loc.SetDataAndSize(s_max.GetData() + k*ndofs, ndofs);
      double s_min = numeric_limits<double>::infinity(),
             s_max = -numeric_limits<double>::infinity();
      for (int j = 0; j < ndofs; j++)
      {
         if (active_dofs[k*ndofs + j] == false) { continue; }
         s_min = min(s_min, s_min_loc(j));
         s_max = max(s_max, s_max_loc(j));
      }

      // Fix inconsistencies due to round-off and the usage of local bounds.
      for (int j = 0; j < ndofs; j++)
      {
         if (active_dofs[k*ndofs + j] == false) { continue; }

         // Check if there's a violation, s_avg < s_min, due to round-offs in
         // division (the 2nd check means s_avg = mass_us / mass_u > s_min).
         if (s_avg + eps < s_min &&
             mass_us + eps > s_min * mass_u) { s_avg = s_min; }
         // Check if there's a violation, s_avg > s_max, due to round-offs in
         // division (the 2nd check means s_avg = mass_us / mass_u < s_max).
         if (s_avg - eps > s_max &&
             mass_us - eps < s_max * mass_u) { s_avg = s_max; }


#ifdef REMHOS_FCT_DEBUG
         // Check if s_avg = mass_us / mass_u is within the bounds of the full
         // stencil of active dofs.
         if (mass_us + eps < s_min * mass_u ||
             mass_us - eps > s_max * mass_u ||
             s_avg + eps < s_min ||
             s_avg - eps > s_max)
         {
            std::cout << "---\ns_avg element bounds: "
                      << s_min << " " << s_avg << " " << s_max << std::endl;
            std::cout << "Element " << k << std::endl;
            std::cout << "Masses " << mass_us << " " << mass_u << std::endl;
            PrintCellValues(k, NE, u_new, "u_loc: ");
            std::cout << "us_loc_LO: " << std::endl; us_new_LO_el.Print();

            MFEM_ABORT("s_avg is not in the full stencil bounds!");
         }
#endif

         // When s_avg is not in the local bounds for some dof (it should be
         // within the full stencil of active dofs), reset the bounds to s_avg.
         if (s_avg + eps < s_min_loc(j)) { s_min_loc(j) = s_avg; }
         if (s_avg - eps > s_max_loc(j)) { s_max_loc(j) = s_avg; }
      }

      // Take into account the compatible low-order solution.
      for (int j = 0; j < ndofs; j++)
      {
         // In inactive dofs we get u_new*s_avg ~ 0, which should be fine.

         dof_id = k*ndofs + j;
         double d_us_LO_j = (u_new(dof_id) * s_avg - us(dof_id)) / dt;
         flux_el(j) = m(dof_id) * dt * (d_us_LO(dof_id) - d_us_LO_j);
         // Change the LO solution.
         dus_lo_fct(dof_id) = d_us_LO_j;

         beta(j) = m(dof_id) * u_new(dof_id);
      }

      // Make the betas sum to 1, add the new compatible fluxes.
      beta /= beta.Sum();
      for (int j = 1; j < ndofs; j++)
      {
         for (int i = 0; i < j; i++)
         {
            fij_el(i, j) = beta(j) * flux_el(i) - beta(i) * flux_el(j);
         }
      }
      flux_ij.AddSubMatrix(dofs, dofs, fij_el);

      // Rescale the bounds (s_min, s_max) -> (u*s_min, u*s_max).
      for (int j = 0; j < ndofs; j++)
      {
         dof_id = k*ndofs + j;

         // For inactive dofs, s_min and s_max are undefined (inf values).
         if (active_dofs[dof_id] == false)
         {
            us_min(dof_id) = 0.0;
            us_max(dof_id) = 0.0;
            continue;
         }

         us_min(dof_id) = s_min_loc(j) * u_new(dof_id);
         us_max(dof_id) = s_max_loc(j) * u_new(dof_id);
      }

#ifdef REMHOS_FCT_DEBUG
      // Check the LO product solution.
      for (int j = 0; j < ndofs; j++)
      {         
         dof_id = k*ndofs + j;
         if (active_dofs[dof_id] == false) { continue; }

         if (s_avg * u_new(dof_id) + eps < us_min(dof_id) ||
             s_avg * u_new(dof_id) - eps > us_max(dof_id))
         {
            std::cout << "---\ns_avg * u: " << k << " "
                      << us_min(dof_id) << " "
                      << s_avg * u_new(dof_id) << " "
                      << us_max(dof_id) << endl
                      << u_new(dof_id) << " " << s_avg << endl
                      << s_min_loc(j) << " " << s_max_loc(j) << "\n---\n";

            MFEM_ABORT("s_avg * u not in bounds");
         }
      }
#endif
   }

   // Iterated FCT correction.
   // To get the LO compatible product solution (with s_avg), just do
   // d_us = dus_lo_fct instead of the loop below.
   for (int fct_iter = 0; fct_iter < iter_cnt; fct_iter++)
   {
      // Compute sums of incoming fluxes at each DOF.
      AddFluxesAtDofs(flux_ij, gp, gm);

      // Compute the flux coefficients (aka alphas) into gp and gm.
      ComputeFluxCoefficients(us, dus_lo_fct, m, us_min, us_max, gp, gm);

      // Apply the alpha coefficients to get the final solution.
      // Update the fluxes for iterative FCT (when iter_cnt > 1).
      UpdateSolutionAndFlux(dus_lo_fct, m, gp, gm, flux_ij, d_us);

      ZeroOutEmptyDofs(active_el, active_dofs, d_us);

      dus_lo_fct = d_us;
   }

#ifdef REMHOS_FCT_DEBUG
   // Check the bounds of the final solution.
   Vector us_new(d_us.Size());
   add(1.0, us, dt, d_us, us_new);
   for (int k = 0; k < NE; k++)
   {
      if (active_el[k] == false) { continue; }

      for (int j = 0; j < ndofs; j++)
      {
         dof_id = k*ndofs + j;
         if (active_dofs[dof_id] == false) { continue; }

         double s = us_new(dof_id) / u_new(dof_id);
         if (s + eps < s_min(dof_id) ||
             s - eps > s_max(dof_id))
         {
            std::cout << "Final s " << j << " " << k << " "
                      << s_min(dof_id) << " "
                      << s << " "
                      << s_max(dof_id) << std::endl;
            std::cout << "---\n";
         }

         if (us_new(dof_id) + eps < us_min(dof_id) ||
             us_new(dof_id) - eps > us_max(dof_id))
         {
            std::cout << "Final us " << j << " " << k << " "
                      << us_min(dof_id) << " "
                      << us_new(dof_id) << " "
                      << us_max(dof_id) << std::endl;
            std::cout << "---\n";
         }
      }
   }
#endif
}

void FluxBasedFCT::ComputeFluxMatrix(const ParGridFunction &u,
                                     const Vector &du_ho,
                                     SparseMatrix &flux_mat) const
{
   const int s = u.Size();
   double *flux_data = flux_mat.GetData();
   const int *K_I = K.GetI(), *K_J = K.GetJ();
   const double *K_data = K.GetData();
   const double *u_np = u.FaceNbrData().HostRead();
   u.HostRead();
   for (int i = 0; i < s; i++)
   {
      for (int k = K_I[i]; k < K_I[i + 1]; k++)
      {
         int j = K_J[k];
         if (j <= i) { continue; }

         double kij  = K_data[k], kji = K_data[K_smap[k]];
         double dij  = max(max(0.0, -kij), -kji);
         double u_ij = (j < s) ? u(i) - u(j)
                       : u(i) - u_np[j - s];

         flux_data[k] = dt * dij * u_ij;
      }
   }

   const int NE = pfes.GetMesh()->GetNE();
   const int ndof = s / NE;
   Array<int> dofs;
   DenseMatrix Mz(ndof);
   Vector du_z(ndof);
   for (int k = 0; k < NE; k++)
   {
      pfes.GetElementDofs(k, dofs);
      M.GetSubMatrix(dofs, dofs, Mz);
      du_ho.GetSubVector(dofs, du_z);
      for (int i = 0; i < ndof; i++)
      {
         int j = 0;
         for (; j <= i; j++) { Mz(i, j) = 0.0; }
         for (; j < ndof; j++) { Mz(i, j) *= dt * (du_z(i) - du_z(j)); }
      }
      flux_mat.AddSubMatrix(dofs, dofs, Mz, 0);
   }
}

// Compute sums of incoming fluxes for every DOF.
void FluxBasedFCT::AddFluxesAtDofs(const SparseMatrix &flux_mat,
                                   Vector &flux_pos, Vector &flux_neg) const
{
   const int s = flux_pos.Size();
   const double *flux_data = flux_mat.GetData();
   const int *flux_I = flux_mat.GetI(), *flux_J = flux_mat.GetJ();
   flux_pos = 0.0;
   flux_neg = 0.0;
   for (int i = 0; i < s; i++)
   {
<<<<<<< HEAD
      for (int k = flux_I[i]; k < flux_I[i + 1]; k++)
=======
      // Compute sums of incoming fluxes.
      const int *flux_I = flux_ij.GetI(), *flux_J = flux_ij.GetJ();
      gp = 0.0;
      gm = 0.0;
      gp.HostReadWrite();
      gm.HostReadWrite();
      for (int i = 0; i < s; i++)
>>>>>>> c3ca88ea
      {
         int j = flux_J[k];

         // The skipped fluxes will be added when the outer loop is at j as
         // the flux matrix is always symmetric.
         if (j <= i) { continue; }

         const double f_ij = flux_data[k];

         if (f_ij >= 0.0)
         {
            flux_pos(i) += f_ij;
            // Modify j if it's on the same MPI task (prevents x2 counting).
            if (j < s) { flux_neg(j) -= f_ij; }
         }
         else
         {
            flux_neg(i) += f_ij;
            // Modify j if it's on the same MPI task (prevents x2 counting).
            if (j < s) { flux_pos(j) -= f_ij; }
         }
      }
   }
}

// Compute the so-called alpha coefficients that scale the fluxes into gp, gm.
void FluxBasedFCT::
ComputeFluxCoefficients(const Vector &u, const Vector &du_lo, const Vector &m,
                        const Vector &u_min, const Vector &u_max,
                        Vector &coeff_pos, Vector &coeff_neg) const
{
   const int s = u.Size();
   for (int i = 0; i < s; i++)
   {
      const double u_lo = u(i) + dt * du_lo(i);
      const double max_pos_diff = max((u_max(i) - u_lo) * m(i), 0.0),
                   min_neg_diff = min((u_min(i) - u_lo) * m(i), 0.0);
      const double sum_pos = coeff_pos(i), sum_neg = coeff_neg(i);

      coeff_pos(i) = (sum_pos > max_pos_diff) ? max_pos_diff / sum_pos : 1.0;
      coeff_neg(i) = (sum_neg < min_neg_diff) ? min_neg_diff / sum_neg : 1.0;
   }
}

<<<<<<< HEAD
void FluxBasedFCT::
UpdateSolutionAndFlux(const Vector &du_lo, const Vector &m,
                      ParGridFunction &coeff_pos, ParGridFunction &coeff_neg,
                      SparseMatrix &flux_mat, Vector &du) const
{
   Vector &a_pos_n = coeff_pos.FaceNbrData(),
          &a_neg_n = coeff_neg.FaceNbrData();
   coeff_pos.ExchangeFaceNbrData();
   coeff_neg.ExchangeFaceNbrData();
   du = du_lo;
   double *flux_data = flux_mat.GetData();
   const int *flux_I = flux_mat.GetI(), *flux_J = flux_mat.GetJ();
   const int s = du.Size();
   for (int i = 0; i < s; i++)
   {
      for (int k = flux_I[i]; k < flux_I[i + 1]; k++)
=======
      // Apply the alpha coefficients to get the final solution.
      Vector &a_pos_n = gp.FaceNbrData(), &a_neg_n = gm.FaceNbrData();
      gp.ExchangeFaceNbrData();
      gm.ExchangeFaceNbrData();
      du = du_lo;
      gp.HostReadWrite();
      gm.HostReadWrite();
      du.HostReadWrite();
      for (int i = 0; i < s; i++)
>>>>>>> c3ca88ea
      {
         int j = flux_J[k];
         if (j <= i) { continue; }

         double fij = flux_data[k], a_ij;
         if (fij >= 0.0)
         {
            a_ij = (j < s) ? min(coeff_pos(i), coeff_neg(j))
                   : min(coeff_pos(i), a_neg_n(j - s));
         }
         else
         {
            a_ij = (j < s) ? min(coeff_neg(i), coeff_pos(j))
                   : min(coeff_neg(i), a_pos_n(j - s));
         }
         fij *= a_ij;

         du(i) += fij / m(i) / dt;
         if (j < s) { du(j) -= fij / m(j) / dt; }

         flux_data[k] -= fij;
      }
   }
}


void ClipScaleSolver::CalcFCTSolution(const ParGridFunction &u, const Vector &m,
                                      const Vector &du_ho, const Vector &du_lo,
                                      const Vector &u_min, const Vector &u_max,
                                      Vector &du) const
{
   const int NE = pfes.GetMesh()->GetNE();
   const int nd = pfes.GetFE(0)->GetDof();
   Vector f_clip(nd);

   int dof_id;
   double sumPos, sumNeg, u_new_ho, u_new_lo, new_mass, f_clip_min, f_clip_max;
   double umin, umax;
   const double eps = 1.0e-15;

   // Smoothness indicator.
   ParGridFunction si_val;
   if (smth_indicator)
   {
      smth_indicator->ComputeSmoothnessIndicator(u, si_val);
   }

   u.HostRead();
   du.HostReadWrite();
   du_lo.Read(); du_ho.Read();
   for (int k = 0; k < NE; k++)
   {
      sumPos = sumNeg = 0.0;

      // Clip.
      for (int j = 0; j < nd; j++)
      {
         dof_id = k*nd+j;

         u_new_ho   = u(dof_id) + dt * du_ho(dof_id);
         u_new_lo   = u(dof_id) + dt * du_lo(dof_id);

         umin = u_min(dof_id);
         umax = u_max(dof_id);
         if (smth_indicator)
         {
            smth_indicator->UpdateBounds(dof_id, u_new_ho, si_val, umin, umax);
         }

         f_clip_min = m(dof_id) / dt * (umin - u_new_lo);
         f_clip_max = m(dof_id) / dt * (umax - u_new_lo);

         f_clip(j) = m(dof_id) * (du_ho(dof_id) - du_lo(dof_id));
         f_clip(j) = min(f_clip_max, max(f_clip_min, f_clip(j)));

         sumNeg += min(f_clip(j), 0.0);
         sumPos += max(f_clip(j), 0.0);
      }

      new_mass = sumNeg + sumPos;

      // Rescale.
      for (int j = 0; j < nd; j++)
      {
         if (new_mass > eps)
         {
            f_clip(j) = min(0.0, f_clip(j)) -
                        max(0.0, f_clip(j)) * sumNeg / sumPos;
         }
         if (new_mass < -eps)
         {
            f_clip(j) = max(0.0, f_clip(j)) -
                        min(0.0, f_clip(j)) * sumPos / sumNeg;
         }

         // Set du to the discrete time derivative featuring the high order
         // anti-diffusive reconstruction that leads to an forward Euler
         // updated admissible solution.
         dof_id = k*nd+j;
         du(dof_id) = du_lo(dof_id) + f_clip(j) / m(dof_id);
      }
   }
}

void NonlinearPenaltySolver::CalcFCTSolution(const ParGridFunction &u,
                                             const Vector &m,
                                             const Vector &du_ho,
                                             const Vector &du_lo,
                                             const Vector &u_min,
                                             const Vector &u_max,
                                             Vector &du) const
{
   const int size = u.Size();
   Vector du_ho_star(size);

   double umin, umax;

   // Smoothness indicator.
   ParGridFunction si_val;
   if (smth_indicator)
   {
      smth_indicator->ComputeSmoothnessIndicator(u, si_val);
   }

   // Clipped flux.
   for (int i = 0; i < size; i++)
   {
      umin = u_min(i);
      umax = u_max(i);
      if (smth_indicator)
      {
         smth_indicator->UpdateBounds(i, u(i) + dt * du_ho(i),
                                      si_val, umin, umax);
      }

      // Note that this uses u(i) at the old time.
      du_ho_star(i) = min( (umax - u(i)) / dt,
                           max(du_ho(i), (umin - u(i)) / dt) );
   }

   // Non-conservative fluxes.
   Vector fL(size), fH(size);
   for (int i = 0; i < size; i++)
   {
      fL(i) = m(i) * (du_ho_star(i) - du_lo(i));
      fH(i) = m(i) * (du_ho_star(i) - du_ho(i));
   }

   // Restore conservation.
   Vector flux_correction(size);
   CorrectFlux(fL, fH, flux_correction);

   for (int i = 0; i < size; i++)
   {
      fL(i) += flux_correction(i);
   }

   for (int i = 0; i < size; i++)
   {
      du(i) = du_lo(i) + fL(i) / m(i);
   }
}

void get_z(double lambda, const Vector &w, const Vector &flux, Vector &zz)
{
   for (int j=0; j<w.Size(); j++)
   {
      zz(j) = (abs(flux(j)) >= lambda*abs(w(j))) ? lambda * w(j) : flux(j);
   }
}

double get_lambda_times_sum_z(double lambda,
                              const Vector &w, const Vector &fluxL)
{
   double lambda_times_z;
   double lambda_times_sum_z = 0.0;
   for (int j=0; j<w.Size(); j++)
   {
      // In the second case, lambda * w(j) is set to fluxL(j).
      lambda_times_z = (abs(fluxL(j)) >= lambda*abs(w(j)))
                       ? lambda * w(j) : fluxL(j);

      lambda_times_sum_z += lambda_times_z;
   }
   return lambda_times_sum_z;
}

void get_lambda(double delta, const Vector &w,
                const Vector &fluxL, Vector &zz)
{
   // solve nonlinearity F(lambda)=0
   double tol=1e-15;
   double lambdaLower=0., lambdaUpper = 0.;
   double FLower=0., FUpper=0.;

   // compute starting F and check F at the min (lambda = 0).
   double lambda = 1.0;
   double F = delta - get_lambda_times_sum_z(lambda, w, fluxL);
   double F0 = delta-get_lambda_times_sum_z(0.0, w, fluxL);
   if (abs(F) <= tol)
   {
      get_z(lambda, w, fluxL, zz);
   }
   else if (abs(F0)<=tol)
   {
      get_z(0.0, w, fluxL, zz);
   }

   // solve non-linearity
   // Get lambda values that give Fs on both sides of the zero.
   double factor = 1.0;
   do
   {
      factor *= 2.0;
      lambdaLower = lambda/factor;
      lambdaUpper = factor*lambda;
      FLower = delta - get_lambda_times_sum_z(lambdaLower,w,fluxL);
      FUpper = delta - get_lambda_times_sum_z(lambdaUpper,w,fluxL);
   }
   while (F*FLower > 0 && F*FUpper > 0);

   // check if either of lambdaLower or lambdaUpper hit the solution
   if (FLower==0.0)
   {
      get_z(lambdaLower, w, fluxL, zz);
   }
   else if (FUpper==0.0)
   {
      get_z(lambdaUpper, w, fluxL, zz);
   }

   // get STARTING lower and upper bounds for lambda
   if (F*FLower < 0)
   {
      lambdaUpper = lambda;
   }
   else
   {
      lambdaLower = lambda;
   }

   // get STARTING lower and upper bounds on F
   FLower = delta - get_lambda_times_sum_z(lambdaLower,w,fluxL);
   FUpper = delta - get_lambda_times_sum_z(lambdaUpper,w,fluxL);

   do
   {
      // compute new lambda and new F
      lambda = 0.5*(lambdaLower+lambdaUpper);
      F = delta - get_lambda_times_sum_z(lambda,w,fluxL);
      if (F*FLower < 0)
      {
         lambdaUpper = lambda;
         FUpper = F;
      }
      else
      {
         lambdaLower = lambda;
         FLower = F;
      }
   }
   while (abs(F)>tol);

   lambda = 0.5*(lambdaLower+lambdaUpper);
   get_z(lambda, w, fluxL, zz);
}

void NonlinearPenaltySolver::CorrectFlux(Vector &fluxL, Vector &fluxH,
                                         Vector &flux_fix) const
{
   // This consider any definition of wi. If a violation on MPP is created,
   // then wi is s.t. fi=0.
   // The idea is to relax the penalization wi in favor of MPP
   const int num_cells = pfes.GetNE();
   const int xd = pfes.GetFE(0)->GetDof();

   Array<int> ldofs;
   Vector fluxL_z(xd), fluxH_z(xd), flux_correction_z(xd);
   for (int i = 0; i < num_cells; i++)
   {
      pfes.GetElementDofs(i, ldofs);
      fluxL.GetSubVector(ldofs, fluxL_z);
      fluxH.GetSubVector(ldofs, fluxH_z);

      double fp = 0.0, fn = 0.0;
      for (int j = 0; j < xd; j++)
      {
         if (fluxL_z(j) >= 0.0) { fp += fluxL_z(j); }
         else                   { fn += fluxL_z(j); }
      }

      double delta = fp + fn;

      if (delta == 0.0)
      {
         flux_correction_z = 0.0;
         flux_fix.SetSubVector(ldofs, flux_correction_z);
         continue;
      }

      // compute penalization terms wi's as desired
      Vector w(xd);
      const double eps = pfes.GetMesh()->GetElementSize(0,0) / pfes.GetOrder(0);
      for (int j = 0; j < xd; j++)
      {
         if (delta > 0.0)
         {
            w(j) = (fluxL_z(j) > 0.0)
                   ? eps * abs(fluxL_z(j)) + abs(get_max_on_cellNi(fluxH_z))
                   : 0.0;
         }
         else
         {
            w(j) = (fluxL_z(j) < 0.0)
                   ? - eps * abs(fluxL_z(j)) - abs(get_max_on_cellNi(fluxH_z))
                   : 0.0;
         }
      }

      // compute lambda and the flux correction.
      get_lambda(delta, w, fluxL_z, flux_correction_z);
      flux_correction_z.Neg();

      flux_fix.SetSubVector(ldofs, flux_correction_z);
   }
}

double NonlinearPenaltySolver::get_max_on_cellNi(Vector &fluxH) const
{
   double MAX = -1.0;
   for (int i = 0; i < fluxH.Size(); i++)
   {
      MAX = max(fabs(fluxH(i)), MAX);
   }
   return MAX;
}

} // namespace mfem<|MERGE_RESOLUTION|>--- conflicted
+++ resolved
@@ -323,19 +323,11 @@
    const int *flux_I = flux_mat.GetI(), *flux_J = flux_mat.GetJ();
    flux_pos = 0.0;
    flux_neg = 0.0;
+   flux_pos.HostReadWrite();
+   flux_neg.HostReadWrite();
    for (int i = 0; i < s; i++)
    {
-<<<<<<< HEAD
       for (int k = flux_I[i]; k < flux_I[i + 1]; k++)
-=======
-      // Compute sums of incoming fluxes.
-      const int *flux_I = flux_ij.GetI(), *flux_J = flux_ij.GetJ();
-      gp = 0.0;
-      gm = 0.0;
-      gp.HostReadWrite();
-      gm.HostReadWrite();
-      for (int i = 0; i < s; i++)
->>>>>>> c3ca88ea
       {
          int j = flux_J[k];
 
@@ -380,7 +372,6 @@
    }
 }
 
-<<<<<<< HEAD
 void FluxBasedFCT::
 UpdateSolutionAndFlux(const Vector &du_lo, const Vector &m,
                       ParGridFunction &coeff_pos, ParGridFunction &coeff_neg,
@@ -390,6 +381,9 @@
           &a_neg_n = coeff_neg.FaceNbrData();
    coeff_pos.ExchangeFaceNbrData();
    coeff_neg.ExchangeFaceNbrData();
+   coeff_pos.HostReadWrite();
+   coeff_neg.HostReadWrite();
+   du.HostReadWrite();
    du = du_lo;
    double *flux_data = flux_mat.GetData();
    const int *flux_I = flux_mat.GetI(), *flux_J = flux_mat.GetJ();
@@ -397,17 +391,6 @@
    for (int i = 0; i < s; i++)
    {
       for (int k = flux_I[i]; k < flux_I[i + 1]; k++)
-=======
-      // Apply the alpha coefficients to get the final solution.
-      Vector &a_pos_n = gp.FaceNbrData(), &a_neg_n = gm.FaceNbrData();
-      gp.ExchangeFaceNbrData();
-      gm.ExchangeFaceNbrData();
-      du = du_lo;
-      gp.HostReadWrite();
-      gm.HostReadWrite();
-      du.HostReadWrite();
-      for (int i = 0; i < s; i++)
->>>>>>> c3ca88ea
       {
          int j = flux_J[k];
          if (j <= i) { continue; }
